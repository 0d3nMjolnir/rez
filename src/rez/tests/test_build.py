from rez.build_process import LocalSequentialBuildProcess
from rez.build_system import create_build_system
from rez.resolved_context import ResolvedContext
from rez.exceptions import BuildError
import rez.vendor.unittest2 as unittest
from rez.tests.util import TestBase, TempdirMixin, shell_dependent, \
    install_dependent
<<<<<<< HEAD
from rez.resources import clear_caches
=======
from rez.settings import settings
from rez.exceptions import BuildProcessContextResolveError
>>>>>>> ede9e581
import rez.bind.platform
import rez.bind.arch
import rez.bind.os
import rez.bind.python
import shutil
import os.path


class TestBuild(TestBase, TempdirMixin):

    @classmethod
    def setUpClass(cls):
        TempdirMixin.setUpClass()

        path = os.path.dirname(__file__)
        packages_path = os.path.join(path, "data", "builds", "packages")
        cls.src_root = os.path.join(cls.root, "src", "packages")
        cls.install_root = os.path.join(cls.root, "packages")

        shutil.copytree(packages_path, cls.src_root)
        rez.bind.platform.bind(cls.install_root)
        rez.bind.arch.bind(cls.install_root)
        rez.bind.os.bind(cls.install_root)
        rez.bind.python.bind(cls.install_root)

        cls.settings = dict(
            packages_path=[cls.install_root],
            add_bootstrap_path=False,
            resolve_caching=False,
            warn_untimestamped=False,
            implicit_packages=[])

    @classmethod
    def tearDownClass(cls):
        TempdirMixin.tearDownClass()

    @classmethod
    def _create_builder(cls, working_dir):
        buildsys = create_build_system(working_dir)
        return LocalSequentialBuildProcess(working_dir,
                                           buildsys,
                                           vcs=None)

    @classmethod
    def _create_context(cls, *pkgs):
        # cache clear is needed to clear Resource._listdir cache, which hides
        # newly added packages
        clear_caches()
        return ResolvedContext(pkgs)

    def _test_build(self, name, version=None):
        # create the builder
        working_dir = os.path.join(self.src_root, name)
        if version:
            working_dir = os.path.join(working_dir, version)
        builder = self._create_builder(working_dir)

        # build the package from a clean build dir, then build it again
        builder.build(clean=True)
        builder.build()

        # build and install it from a clean dir, then build and install it again
        builder.build(install_path=self.install_root, install=True, clean=True)
        builder.build(install_path=self.install_root, install=True)

    def _test_build_build_util(self):
        """Build, install, test the build_util package."""
        self._test_build("build_util", "1")
        self._create_context("build_util==1")

    def _test_build_floob(self):
        """Build, install, test the floob package."""
        self._test_build("floob")
        self._create_context("floob==1.2.0")

    def _test_build_foo(self):
        """Build, install, test the foo package."""
        self._test_build("foo", "1.0.0")
        self._create_context("foo==1.0.0")

        self._test_build("foo", "1.1.0")
        self._create_context("foo==1.1.0")

    def _test_build_loco(self):
        """Test that a package with conflicting requirements fails correctly.
        """
        working_dir = os.path.join(self.src_root, "loco", "3")
        builder = self._create_builder(working_dir)
<<<<<<< HEAD
        self.assertRaises(BuildError, builder.build, clean=True)
=======
        self.assertRaises(BuildProcessContextResolveError, builder.build, clean=True)
>>>>>>> ede9e581

    def _test_build_bah(self):
        """Build, install, test the bah package."""
        self._test_build("bah", "2.1")
        self._create_context("bah==2.1", "foo==1.0.0")
        self._create_context("bah==2.1", "foo==1.1.0")

    @shell_dependent
    @install_dependent
    def test_build_whack(self):
        """Test that a broken build fails correctly."""
        working_dir = os.path.join(self.src_root, "whack")
        builder = self._create_builder(working_dir)
        self.assertRaises(BuildError, builder.build, clean=True)

    @shell_dependent
    @install_dependent
    def test_builds(self):
        """Test an interdependent set of builds."""
        self._test_build_build_util()
        self._test_build_floob()
        self._test_build_foo()
        self._test_build_loco()
        self._test_build_bah()


def get_test_suites():
    suites = []
    suite = unittest.TestSuite()
    suite.addTest(TestBuild("test_build_whack"))
    suite.addTest(TestBuild("test_builds"))
    suites.append(suite)
    return suites

if __name__ == '__main__':
    unittest.main()<|MERGE_RESOLUTION|>--- conflicted
+++ resolved
@@ -1,16 +1,11 @@
 from rez.build_process import LocalSequentialBuildProcess
 from rez.build_system import create_build_system
 from rez.resolved_context import ResolvedContext
-from rez.exceptions import BuildError
+from rez.exceptions import BuildError, BuildContextResolveError
 import rez.vendor.unittest2 as unittest
 from rez.tests.util import TestBase, TempdirMixin, shell_dependent, \
     install_dependent
-<<<<<<< HEAD
 from rez.resources import clear_caches
-=======
-from rez.settings import settings
-from rez.exceptions import BuildProcessContextResolveError
->>>>>>> ede9e581
 import rez.bind.platform
 import rez.bind.arch
 import rez.bind.os
@@ -99,11 +94,7 @@
         """
         working_dir = os.path.join(self.src_root, "loco", "3")
         builder = self._create_builder(working_dir)
-<<<<<<< HEAD
-        self.assertRaises(BuildError, builder.build, clean=True)
-=======
-        self.assertRaises(BuildProcessContextResolveError, builder.build, clean=True)
->>>>>>> ede9e581
+        self.assertRaises(BuildContextResolveError, builder.build, clean=True)
 
     def _test_build_bah(self):
         """Build, install, test the bah package."""
