--- conflicted
+++ resolved
@@ -309,7 +309,6 @@
                        'FOO': ",".join(["test1","test2","test3"]),
                        'BAH': " ".join(["B","A","C"])})
 
-<<<<<<< HEAD
     def test_version_binding(self):
         """Test the Rex binding of the Version class."""
         v = VersionBinding(Version("1.2.3alpha"))
@@ -322,8 +321,8 @@
         self.assertEqual(str(v), "1.2.3alpha")
         self.assertEqual(v[5], None)
         self.assertEqual(v.as_tuple(), (1, 2, "3alpha"))
-=======
-    def test_9(self):
+
+    def test_old_style_commands(self):
         """Convert old style commands to rex"""
 
         expected = ""
@@ -355,7 +354,6 @@
         rez_commands = convert_old_commands(["export A=$C:B:$A"],
                                             annotate=False)
         self.assertEqual(rez_commands, expected)
->>>>>>> 6762d678
 
 
 def get_test_suites():
@@ -369,13 +367,11 @@
     suite.addTest(TestRex("test_6"))
     suite.addTest(TestRex("test_7"))
     suite.addTest(TestRex("test_8"))
-<<<<<<< HEAD
     suite.addTest(TestRex("test_version_binding"))
-=======
-    suite.addTest(TestRex("test_9"))
->>>>>>> 6762d678
+    suite.addTest(TestRex("test_old_style_commands"))
     suites.append(suite)
     return suites
 
+
 if __name__ == '__main__':
     unittest.main()