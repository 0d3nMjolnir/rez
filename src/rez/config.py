--- conflicted
+++ resolved
@@ -152,11 +152,8 @@
     "parent_variables":                 StrList,
     "resetting_variables":              StrList,
     "release_hooks":                    StrList,
-<<<<<<< HEAD
     "lint_variables":                   StrList,
-=======
     "flatten_env_vars":                 StrList,
->>>>>>> 95c6e4d7
     "critical_styles":                  OptionalStrList,
     "error_styles":                     OptionalStrList,
     "warning_styles":                   OptionalStrList,
