--- conflicted
+++ resolved
@@ -71,7 +71,6 @@
     from rez.util import get_epoch_time_from_str
     from rez.config import config
 
-<<<<<<< HEAD
     if opts.dora:
         print >> sys.stdout, "Getting dora environment ..."
         from rez.util import timings
@@ -96,10 +95,9 @@
         returncode = not bool(proc.returncode)
         timings.dump()
         sys.exit(returncode)
-=======
+
     if opts.command and opts.shell_command:
         parser.error("use --command or --shell-command, not both")
->>>>>>> 93aa3185
 
     if opts.input:
         rc = ResolvedContext.load(opts.input)
@@ -142,6 +140,7 @@
     if opts.stdin and not select.select([sys.stdin], [], [], 0.0)[0]:
         opts.stdin = False
 
+
     command = opts.command or opts.shell_command
     quiet = opts.quiet or bool(command)
 
