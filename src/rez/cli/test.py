'''
Run unit tests
'''

def setup_parser(parser):
    parser.add_argument("--shells", action="store_true",
                        help="test shell invocation")
    parser.add_argument("--solver", action="store_true",
                        help="test package resolving algorithm")
    parser.add_argument("--formatter", action="store_true",
                        help="test rex string formatting")
    parser.add_argument("--commands", action="store_true",
                        help="test package commands")
    parser.add_argument("--rex", action="store_true",
                        help="test the rex command generator API")
    parser.add_argument("--build", action="store_true",
                        help="test the build system")
    parser.add_argument("--release", action="store_true",
                        help="test the release system")
    parser.add_argument("--context", action="store_true",
                        help="test resolved contexts")
    parser.add_argument("--resources", action="store_true",
                        help="test resource iteration and serialization")
    parser.add_argument("--packages", action="store_true",
                        help="test package iteration and serialization")
    parser.add_argument("--config", action="store_true",
                        help="test configuration settings")
<<<<<<< HEAD
    parser.add_argument("--animallogic", action="store_true",
                        help="test animal logic customisations")
    parser.add_argument("--launcher", action="store_true",
                        help="test launcher")
    parser.add_argument("--unleash", action="store_true",
                        help="test unleash")
=======
    parser.add_argument("--completion", action="store_true",
                        help="test completions")
>>>>>>> c97939b8


def get_suites(opts):
    from rez.backport.importlib import import_module

    tests = ["shells", "solver", "formatter", "commands", "rex", "build",
<<<<<<< HEAD
             "context", "resources", "packages", "config", "animallogic", 
             "launcher", "unleash"]
=======
             "release", "context", "resources", "packages", "config",
             "completion"]
>>>>>>> c97939b8
    suites = []
    test_all = all(not getattr(opts, test) for test in tests)

    for test in tests:
        if test_all or getattr(opts, test):
            module = import_module('rez.tests.test_%s' % test)
            get_test_suites_func = getattr(module, 'get_test_suites')
            suites += get_test_suites_func()

    return suites


def command(opts, parser, extra_arg_groups=None):
    import unittest
    import sys
    import os

    os.environ["__REZ_TEST_RUNNING"] = "1"

    suites = get_suites(opts)
    test_suite = unittest.TestSuite(suites)
    result = unittest.TextTestRunner(verbosity=opts.verbose).run(test_suite)
    if not result.wasSuccessful():
        sys.exit(1)<|MERGE_RESOLUTION|>--- conflicted
+++ resolved
@@ -25,30 +25,22 @@
                         help="test package iteration and serialization")
     parser.add_argument("--config", action="store_true",
                         help="test configuration settings")
-<<<<<<< HEAD
+    parser.add_argument("--completion", action="store_true",
+                        help="test completions")
     parser.add_argument("--animallogic", action="store_true",
                         help="test animal logic customisations")
     parser.add_argument("--launcher", action="store_true",
                         help="test launcher")
     parser.add_argument("--unleash", action="store_true",
                         help="test unleash")
-=======
-    parser.add_argument("--completion", action="store_true",
-                        help="test completions")
->>>>>>> c97939b8
 
 
 def get_suites(opts):
     from rez.backport.importlib import import_module
 
     tests = ["shells", "solver", "formatter", "commands", "rex", "build",
-<<<<<<< HEAD
-             "context", "resources", "packages", "config", "animallogic", 
-             "launcher", "unleash"]
-=======
              "release", "context", "resources", "packages", "config",
-             "completion"]
->>>>>>> c97939b8
+             "completion", "animallogic", "launcher", "unleash"]
     suites = []
     test_all = all(not getattr(opts, test) for test in tests)
 
