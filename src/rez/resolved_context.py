from rez import __version__, module_root_path
from rez.resolver import Resolver, ResolverStatus
from rez.system import system
from rez.config import config
from rez.colorize import critical, heading, local, implicit, Printer
from rez.resources import ResourceHandle
from rez.util import columnise, convert_old_commands, shlex_join, mkdtemp_, \
    dedup, timings
from rez.backport.shutilwhich import which
from rez.rex import RexExecutor, Python, OutputStyle
from rez.rex_bindings import VersionBinding, VariantBinding, \
    VariantsBinding, RequirementsBinding
from rez.packages import Variant, validate_package_name, iter_packages
from rez.shells import create_shell
from rez.exceptions import ResolvedContextError, PackageCommandError, RezError
from rez.vendor.pygraph.readwrite.dot import write as write_dot
from rez.vendor.pygraph.readwrite.dot import read as read_dot
from rez.vendor.version.requirement import Requirement, VersionedObject
from rez.vendor.version.version import VersionRange
from rez.vendor.enum import Enum
from rez.vendor import yaml
from rez.yaml import dump_yaml
import getpass
import inspect
import time
import sys
import os
import os.path


class PatchLock(Enum):
    """ Enum to represent the 'lock type' used when patching context objects.
    """
    no_lock = ("No locking", -1)
    lock_2 = ("Minor version updates only (X.*)", 1)
    lock_3 = ("Patch version updates only (X.X.*)", 2)
    lock_4 = ("Build version updates only (X.X.X.*)", 3)
    lock = ("Exact version", -1)

    __order__ = "no_lock,lock_2,lock_3,lock_4,lock"

    def __init__(self, description, rank):
        self.description = description
        self.rank = rank


def get_lock_request(name, version, patch_lock, weak=True):
    """Given a package and patch lock, return the equivalent request.

    For example, for object 'foo-1.2.1' and lock type 'lock_3', the equivalent
    request is '~foo-1.2'. This restricts updates to foo to patch-or-lower
    version changes only.

    For objects not versioned down to a given lock level, the closest possible
    lock is applied. So 'lock_3' applied to 'foo-1' would give '~foo-1'.

    Args:
        name (str): Package name.
        version (Version): Package version.
        patch_lock (PatchLock): Lock type to apply.

    Returns:
        `Requirement` object, or None if there is no equivalent request.
    """
    ch = '~' if weak else ''
    if patch_lock == PatchLock.lock:
        s = "%s%s==%s" % (ch, name, str(version))
        return Requirement(s)
    elif (patch_lock == PatchLock.no_lock) or (not version):
        return None
    version_ = version.trim(patch_lock.rank)
    s = "%s%s-%s" % (ch, name, str(version_))
    return Requirement(s)


class ResolvedContext(object):
    """A class that resolves, stores and spawns Rez environments.

    The main Rez entry point for creating, saving, loading and executing
    resolved environments. A ResolvedContext object can be saved to file and
    loaded at a later date, and it can reconstruct the equivalent environment
    at that time. It can spawn interactive and non-interactive shells, in any
    supported shell plugin type, such as bash and tcsh. It can also run a
    command within a configured python namespace, without spawning a child
    shell.
    """
    serialize_version = (3, 1)

    class Callback(object):
        def __init__(self, max_fails, time_limit, callback, buf=None):
            self.max_fails = max_fails
            self.time_limit = time_limit
            self.callback = callback
            self.start_time = time.time()
            self.buf = buf or sys.stdout

        def __call__(self, state):
            if self.max_fails != -1 and state.num_fails > self.max_fails:
                return False, ("fail limit reached: aborted after %d failures"
                               % state.num_fails)
            if self.time_limit != -1:
                secs = time.time() - self.start_time
                if secs > self.time_limit:
                    return False, "time limit exceeded"
            if self.callback:
                return self.callback(state)
            return True, ''

    def __init__(self, package_requests, verbosity=0, timestamp=None,
                 building=False, caching=None, package_paths=None,
                 add_implicit_packages=True, max_fails=-1, time_limit=-1,
                 callback=None, package_load_callback=None, max_depth=None,
                 start_depth=None, buf=None):
        """Perform a package resolve, and store the result.

        Args:
            package_requests: List of strings or Requirement objects
                representing the request.
            verbosity: Verbosity level. One of [0,1,2].
            timestamp: Ignore packages released after this epoch time. Packages
                released at exactly this time will not be ignored.
            building: True if we're resolving for a build.
            caching: If True, cache(s) may be used to speed the resolve. If
                False, caches will not be used. If None, defaults to
                config.resolve_caching.
            package_paths: List of paths to search for pkgs, defaults to
                config.packages_path.
            add_implicit_packages: If True, the implicit package list defined
                by config.implicit_packages is appended to the request.
            max_fails (int): Abort the resolve if the number of failed steps is
                greater than this number. If -1, does not abort.
            time_limit (int): Abort the resolve if it takes longer than this
                many seconds. If -1, there is no time limit.
            callback: If not None, this callable will be called after each
                solve step. It is passed a `SolverState` object. It must return
                a 2-tuple:
                - bool: If True, continue the solve, otherwise abort;
                - str: Reason for solve abort, ignored if solve not aborted.
            package_load_callback: If not None, this callable will be called
                prior to each package being loaded. It is passed a single
                `Package` object.
            max_depth (int): If non-zero, this value limits the number of packages
                that can be loaded for any given package name. This effectively
                trims the search space - only the highest N package versions are
                searched. If None, the system configured value is used.
            start_depth (int): If non-zero, an initial solve is performed with
                `max_depth` set to this value. If this fails, the depth is doubled,
                and another solve is performed. If `start_depth` is specified but
                `max_depth` is not, the solve will iterate until all relevant
                packages have been loaded. Using this argument  allows us to
                perform something like a breadth-first search - we put off
                loading older packages with the assumption that they aren't being
                used anymore. If None, the system configured value is used.
            buf (file-like object): Where to print verbose output to, defaults
                to stdout.
        """
        self.load_path = None

        # resolving settings
        self.requested_timestamp = timestamp
        self.timestamp = self.requested_timestamp or int(time.time())
        self.building = building
        self.implicit_packages = []
        self.caching = config.resolve_caching if caching is None else caching
        self.max_depth = (config.resolve_max_depth if max_depth is None
                          else max_depth)
        self.start_depth = (config.resolve_start_depth if start_depth is None
                            else start_depth)

        self._package_requests = []
        for req in package_requests:
            if isinstance(req, basestring):
                req = Requirement(req)
            self._package_requests.append(req)

        if add_implicit_packages:
            self.implicit_packages = [Requirement(x)
                                      for x in config.implicit_packages]
        # package paths
        self.package_paths = (config.packages_path if package_paths is None
                              else package_paths)
        self.package_paths = list(dedup(self.package_paths))

        # patch settings
        self.default_patch_lock = PatchLock.no_lock
        self.patch_locks = {}

        # info about env the resolve occurred in
        self.rez_version = __version__
        self.rez_path = module_root_path
        self.user = getpass.getuser()
        self.host = system.fqdn
        self.platform = system.platform
        self.arch = system.arch
        self.os = system.os
        self.created = int(time.time())

        # resolve results
        self.status_ = ResolverStatus.pending
        self._resolved_packages = None
        self.failure_description = None
        self.graph_string = None
        self.graph_ = None
        self.solve_time = 0.0
        self.load_time = 0.0

        # suite information
        self.parent_suite_path = None
        self.suite_context_name = None

        # perform the solve
        callback_ = self.Callback(buf=buf,
                                  max_fails=max_fails,
                                  time_limit=time_limit,
                                  callback=callback)

        request = self.requested_packages(include_implicit=True)

        resolver = Resolver(package_requests=request,
                            package_paths=self.package_paths,
                            timestamp=self.timestamp,
                            building=self.building,
                            caching=caching,
                            callback=callback_,
                            package_load_callback=package_load_callback,
                            verbosity=verbosity,
                            max_depth=self.max_depth,
                            start_depth=self.start_depth,
                            buf=buf)
        resolver.solve()

        # convert the results
        self.status_ = resolver.status
        self.solve_time = resolver.solve_time
        self.load_time = resolver.load_time
        self.failure_description = resolver.failure_description
        self.graph_ = resolver.graph

        actual_solve_time = self.solve_time - self.load_time
        timings.add("resolve", actual_solve_time)

        if self.status_ == ResolverStatus.solved:
            # convert solver.Variants to packages.Variants
            pkgs = []
            for variant in resolver.resolved_packages:
                resource_handle = variant.userdata
                resource = resource_handle.get_resource()
                pkg = Variant(resource)
                pkgs.append(pkg)
            self._resolved_packages = pkgs

    def __str__(self):
        request = self.requested_packages(include_implicit=True)
        req_str = " ".join(str(x) for x in request)
        if self.status == ResolverStatus.solved:
            res_str = " ".join(x.qualified_name for x in self._resolved_packages)
            return "%s(%s ==> %s)" % (self.status.name, req_str, res_str)
        else:
            return "%s:%s(%s)" % (self.__class__.__name__,
                                  self.status.name, req_str)

    @property
    def success(self):
        """True if the context has been solved, False otherwise."""
        return (self.status_ == ResolverStatus.solved)

    @property
    def success(self):
        """Return the current status of the context as a boolean value.  
        Required for backwards compatibility (with Launcher).

        Returns:
            bool
        """
        return self.status == ResolverStatus.solved

    @property
    def status(self):
        """Return the current status of the context.

        Returns:
            ResolverStatus.
        """
        return self.status_

    def requested_packages(self, include_implicit=False):
        """Get packages in the request.

        Args:
            include_implicit (bool): If True, implicit packages are appended
                to the result.

        Returns:
            List of `Requirement` objects.
        """
        if include_implicit:
            return self._package_requests + self.implicit_packages
        else:
            return self._package_requests

    @property
    def resolved_packages(self):
        """Get packages in the resolve.

        Returns:
            List of `Variant` objects, or None if the resolve failed.
        """
        return self._resolved_packages

    def set_load_path(self, path):
        """Set the path that this context was reportedly loaded from.

        You may want to use this method in cases where a context is saved to
        disk, but you need to associate this new path with the context while it
        is still in use.
        """
        self.load_path = path

    def __eq__(self, other):
        """Equality test.

        Two contexts are considered equal if they have a equivalent request,
        and an equivalent resolve. Other details, such as timestamp, are not
        considered.
        """
        return (isinstance(other, ResolvedContext)
                and other.requested_packages(True) == self.requested_packages(True)
                and other.resolved_packages == self.resolved_packages)

    def __hash__(self):
        list_ = []
        req = self.requested_packages(True)
        list_.append(tuple(req))
        res = self.resolved_packages
        if res is None:
            list_.append(None)
        else:
            list_.append(tuple(res))

        value = tuple(list_)
        return hash(value)

    @property
    def has_graph(self):
        """Return True if the resolve has a graph."""
        return bool((self.graph_ is not None) or self.graph_string)

    def get_resolved_package(self, name):
        """Returns a `Variant` object or None if the package is not in the
        resolve.
        """
        pkgs = [x for x in self._resolved_packages if x.name == name]
        return pkgs[0] if pkgs else None

    def copy(self):
        """Returns a shallow copy of the context."""
        import copy
        return copy.copy(self)

    # TODO deprecate in favor of patch() method
    def get_patched_request(self, package_requests=None,
                            package_subtractions=None, strict=False, rank=0):
        """Get a 'patched' request.

        A patched request is a copy of this context's request, but with some
        changes applied. This can then be used to create a new, 'patched'
        context.

        New package requests override original requests based on the type -
        normal, conflict or weak. So 'foo-2' overrides 'foo-1', '!foo-2'
        overrides '!foo-1' and '~foo-2' overrides '~foo-1', but a request such
        as '!foo-2' would not replace 'foo-1' - it would be added instead.

        Note that requests in `package_requests` can have the form '^foo'. This
        is another way of supplying package subtractions.

        Any new requests that don't override original requests are appended,
        in the order that they appear in `package_requests`.

        Args:
            package_requests (list of str or list of `Requirement`):
                Overriding requests.
            package_subtractions (list of str): Any original request with a
                package name in this list is removed, before the new requests
                are added.
            strict (bool): If True, the current context's resolve is used as the
                original request list, rather than the request.
            rank (int): If > 1, package versions can only increase in this rank
                and further - for example, rank=3 means that only version patch
                numbers are allowed to increase, major and minor versions will
                not change. This is only applied to packages that have not been
                explicitly overridden in `package_requests`. If rank <= 1, or
                `strict` is True, rank is ignored.

        Returns:
            List of `Requirement` objects that can be used to construct a new
            `ResolvedContext` object.
        """
        # assemble source request
        if strict:
            request = []
            for variant in self.resolved_packages:
                req = Requirement(variant.qualified_package_name)
                request.append(req)
        else:
            request = self.requested_packages()[:]

        # convert '^foo'-style requests to subtractions
        if package_requests:
            package_subtractions = package_subtractions or []
            indexes = []
            for i, req in enumerate(package_requests):
                name = str(req)
                if name.startswith('^'):
                    package_subtractions.append(name[1:])
                    indexes.append(i)
            for i in reversed(indexes):
                del package_requests[i]

        # apply subtractions
        if package_subtractions:
            for pkg_name in package_subtractions:
                validate_package_name(pkg_name)
            request = [x for x in request if x.name not in package_subtractions]

        # apply overrides
        if package_requests:
            request_dict = dict((x.name, (i, x)) for i, x in enumerate(request))
            request_ = []

            for req in package_requests:
                if isinstance(req, basestring):
                    req = Requirement(req)

                if req.name in request_dict:
                    i, req_ = request_dict[req.name]
                    if (req_ is not None) and (req_.conflict == req.conflict) \
                            and (req_.weak == req.weak):
                        request[i] = req
                        del request_dict[req.name]
                    else:
                        request_.append(req)
                else:
                    request_.append(req)

            request += request_

        # add rank limiters
        if not strict and rank > 1:
            overrides = set(x.name for x in package_requests if not x.conflict)
            rank_limiters = []
            for variant in self.resolved_packages:
                if variant.name not in overrides:
                    if len(variant.version) >= rank:
                        version = variant.version.trim(rank - 1)
                        version = version.next()
                        req = "~%s<%s" % (variant.name, str(version))
                        rank_limiters.append(req)
            request += rank_limiters

        return request

    def graph(self, as_dot=False):
        """Get the resolve graph.

        Args:
            as_dot: If True, get the graph as a dot-language string. Otherwise,
                a pygraph.digraph object is returned.

        Returns:
            A string or `pygraph.digraph` object, or None if there is no graph
            associated with the resolve.
        """
        if not self.has_graph:
            return None
        elif as_dot:
            if not self.graph_string:
                self.graph_string = write_dot(self.graph_)
            return self.graph_string
        elif self.graph_ is None:
            self.graph_ = read_dot(self.graph_string)

        return self.graph_

    def save(self, path):
        """Save the resolved context to file."""
        doc = self.to_dict()
        content = dump_yaml(doc)
        with open(path, 'w') as f:
            f.write(content)

    @classmethod
    def load(cls, path):
        """Load a resolved context from file."""
        try:
            return cls._load(path)
        except Exception as e:
            raise ResolvedContextError("Failed to load context from %r: %s: %s"
                                       % (path, e.__class__.__name__, str(e)))

    @classmethod
    def _load(cls, path):
        with open(path) as f:
            doc = yaml.load(f.read())

        r = cls.from_dict(doc, path)
        r.load_path = os.path.abspath(path)
        return r

    def get_resolve_diff(self, other):
        """Get the difference between the resolve in this context and another.

        The difference is described from the point of view of the current context
        - a newer package means that the package in `other` is newer than the
        package in `self`.

        Diffs can only be compared if their package search paths match, an error
        is raised otherwise.

        The diff is expressed in packages, not variants - the specific variant
        of a package is ignored.

        Returns:
            A dict containing:
            - 'newer_packages': A dict containing items:
              - package name (str);
              - List of `Package` objects. These are the packages up to and
                including the newer package in `self`, in ascending order.
            - 'older_packages': A dict containing:
              - package name (str);
              - List of `Package` objects. These are the packages down to and
                including the older package in `self`, in descending order.
            - 'added_packages': Set of `Package` objects present in `self` but
               not in `other`;
            - 'removed_packages': Set of `Package` objects present in `other`,
               but not in `self`.

            If any item ('added_packages' etc) is empty, it is not added to the
            resulting dict. Thus, an empty dict is returned if there is no
            difference between contexts.
        """
        if self.package_paths != other.package_paths:
            from difflib import ndiff
            diff = ndiff(self.package_paths, other.package_paths)
            raise ResolvedContextError("Cannot diff resolves, package search "
                                       "paths differ:\n%s" % '\n'.join(diff))

        d = {}
        self_pkgs_ = set(x.parent for x in self._resolved_packages)
        other_pkgs_ = set(x.parent for x in other._resolved_packages)
        self_pkgs = self_pkgs_ - other_pkgs_
        other_pkgs = other_pkgs_ - self_pkgs_
        if not (self_pkgs or other_pkgs):
            return d

        self_fams = dict((x.name, x) for x in self_pkgs)
        other_fams = dict((x.name, x) for x in other_pkgs)

        newer_packages = {}
        older_packages = {}
        added_packages = set()
        removed_packages = set()

        for pkg in self_pkgs:
            if pkg.name not in other_fams:
                removed_packages.add(pkg)
            else:
                other_pkg = other_fams[pkg.name]
                if other_pkg.version > pkg.version:
                    r = VersionRange.as_span(lower_version=pkg.version,
                                             upper_version=other_pkg.version)
                    it = iter_packages(pkg.name, range=r)
                    pkgs = sorted(it, key=lambda x: x.version)
                    newer_packages[pkg.name] = pkgs
                elif other_pkg.version < pkg.version:
                    r = VersionRange.as_span(lower_version=other_pkg.version,
                                             upper_version=pkg.version)
                    it = iter_packages(pkg.name, range=r)
                    pkgs = sorted(it, key=lambda x: x.version, reverse=True)
                    older_packages[pkg.name] = pkgs

        for pkg in other_pkgs:
            if pkg.name not in self_fams:
                added_packages.add(pkg)

        if newer_packages:
            d["newer_packages"] = newer_packages
        if older_packages:
            d["older_packages"] = older_packages
        if added_packages:
            d["added_packages"] = added_packages
        if removed_packages:
            d["removed_packages"] = removed_packages
        return d

    def print_info(self, buf=sys.stdout, verbosity=0, sort=False):
        """Prints a message summarising the contents of the resolved context.
        """
        _pr = Printer(buf)

        def _rt(t):
            if verbosity:
                s = time.strftime("%a %b %d %H:%M:%S %Z %Y", time.localtime(t))
                return s + " (%d)" % int(t)
            else:
                return time.strftime("%a %b %d %H:%M:%S %Y", time.localtime(t))

        if self.status_ in (ResolverStatus.failed, ResolverStatus.aborted):
            _pr("The context failed to resolve:\n%s"
                % self.failure_description, critical)
            return

        t_str = _rt(self.created)
        _pr("resolved by %s@%s, on %s, using Rez v%s"
            % (self.user, self.host, t_str, self.rez_version))
        if self.requested_timestamp:
            t_str = _rt(self.requested_timestamp)
            _pr("packages released after %s were ignored" % t_str)
        _pr()

        if verbosity:
            rows = []
            colors = []
            local_packages_path = os.path.realpath(config.local_packages_path)
            _pr("search paths:", heading)

            for path in self.package_paths:
                label = ""
                col = None
                path_ = os.path.realpath(path)
                if not os.path.exists(path_):
                    label = "(NOT FOUND)"
                    col = critical
                elif path_ == local_packages_path:
                    label = "(local)"
                    col = local
                rows.append((path, label))
                colors.append(col)

            for col, line in zip(colors, columnise(rows)):
                _pr(line, col)
            _pr()

        _pr("requested packages:", heading)
        rows = []
        colors = []
        for request in self._package_requests:
            rows.append((str(request), ""))
            colors.append(None)

        for request in self.implicit_packages:
            rows.append((str(request), "(implicit)"))
            colors.append(implicit)

        for col, line in zip(colors, columnise(rows)):
            _pr(line, col)
        _pr()

        _pr("resolved packages:", heading)
        rows = []
        colors = []

        pkgs = (self.resolved_packages or [])
        if sort:
            pkgs = sorted(self.resolved_packages,
                          key=lambda rpkg : rpkg.name.lower())

        for pkg in pkgs:
            t = []
            col = None
            if not os.path.exists(pkg.root):
                t.append('NOT FOUND')
                col = critical
            if pkg.is_local:
                t.append('local')
                col = local
            t = '(%s)' % ', '.join(t) if t else ''
            rows.append((pkg.qualified_package_name, pkg.root, t))
            colors.append(col)

        for col, line in zip(colors, columnise(rows)):
            _pr(line, col)

        if verbosity:
            _pr()
            _pr("resolve details:", heading)
            _pr("start depth: %s" % (self.start_depth or '-'))
            _pr("max depth: %s" % (self.max_depth or '-'))
            _pr("load time: %.02f secs" % self.load_time)
            actual_solve_time = self.solve_time - self.load_time
            _pr("solve time: %.02f secs" % actual_solve_time)
            if self.load_path:
                _pr("rxt file: %s" % self.load_path)

        if verbosity >= 2:
            _pr()
            _pr("tools:", heading)
            self.print_tools(buf=buf)

    def print_tools(self, buf=sys.stdout):
        data = self.get_tools()
        if not data:
            return

        _pr = Printer(buf)
        conflicts = set(self.get_conflicting_tools().keys())
        rows = [["TOOL", "PACKAGE", ""],
                ["----", "-------", ""]]
        colors = [None, None]

        for _, (variant, tools) in sorted(data.items()):
            pkg_str = variant.qualified_package_name
            for tool in sorted(tools):
                col = None
                row = [tool, pkg_str, ""]
                if tool in conflicts:
                    col = critical
                    row[-1] = "(in conflict)"
                rows.append(row)
                colors.append(col)

        for col, line in zip(colors, columnise(rows)):
            _pr(line, col)

    def print_resolve_diff(self, other, heading=None):
        """Print the difference between the resolve of two contexts.

        Args:
            other (`ResolvedContext`): Context to compare to.
            heading: One of:
                - None: Do not display a heading;
                - True: Display the filename of each context as a heading, if
                  both contexts have a filepath;
                - 2-tuple: Use the given two strings as headings - the first is
                  the heading for `self`, the second for `other`.
        """
        d = self.get_resolve_diff(other)
        if not d:
            return

        rows = []
        if heading is True and self.load_path and other.load_path:
            a = os.path.basename(self.load_path)
            b = os.path.basename(other.load_path)
            heading = (a, b)
        if isinstance(heading, tuple):
            rows.append(list(heading) + [""])
            rows.append(('-' * len(heading[0]), '-' * len(heading[1]), ""))

        newer_packages = d.get("newer_packages", {})
        older_packages = d.get("older_packages", {})
        added_packages = d.get("added_packages", set())
        removed_packages = d.get("removed_packages", set())

        if newer_packages:
            for name, pkgs in newer_packages.iteritems():
                this_pkg = pkgs[0]
                other_pkg = pkgs[-1]
                diff_str = "(+%d versions)" % (len(pkgs) - 1)
                rows.append((this_pkg.qualified_name,
                            other_pkg.qualified_name,
                            diff_str))

        if older_packages:
            for name, pkgs in older_packages.iteritems():
                this_pkg = pkgs[0]
                other_pkg = pkgs[-1]
                diff_str = "(-%d versions)" % (len(pkgs) - 1)
                rows.append((this_pkg.qualified_name,
                            other_pkg.qualified_name,
                            diff_str))

        if added_packages:
            for pkg in sorted(added_packages, key=lambda x: x.name):
                rows.append(("-", pkg.qualified_name, ""))

        if removed_packages:
            for pkg in sorted(removed_packages, key=lambda x: x.name):
                rows.append((pkg.qualified_name, "-", ""))

        print '\n'.join(columnise(rows))

    def _on_success(fn):
        def _check(self, *nargs, **kwargs):
            if self.status_ == ResolverStatus.solved:
                return fn(self, *nargs, **kwargs)
            else:
                raise ResolvedContextError(
                    "Cannot perform operation in a failed context")
        return _check

    @_on_success
    def get_dependency_graph(self):
        """Generate the dependency graph.

        The dependency graph is a simpler subset of the resolve graph. It
        contains package name nodes connected directly to their dependencies.
        Weak references and conflict requests are not included in the graph.

        Returns:
            `pygraph.digraph` object.
        """
        from rez.vendor.pygraph.classes.digraph import digraph

        nodes = {}
        edges = set()
        for variant in self._resolved_packages:
            nodes[variant.name] = variant.qualified_package_name
            for request in variant.get_requires():
                if not request.conflict:
                    edges.add((variant.name, request.name))

        g = digraph()
        node_color = "#AAFFAA"
        node_fontsize = 10
        attrs = [("fontsize", node_fontsize),
                 ("fillcolor", node_color),
                 ("style", "filled")]

        for name, qname in nodes.iteritems():
            g.add_node(name, attrs=attrs + [("label", qname)])
        for edge in edges:
            g.add_edge(edge)
        return g

    @_on_success
    def validate(self):
        """Validate the context."""
        try:
            for pkg in self.resolved_packages:
                pkg.validate_data()
        except RezError as e:
            raise ResolvedContextError("%s: %s" % (e.__class__.__name__, str(e)))

    @_on_success
    def get_environ(self, parent_environ=None):
        """Get the environ dict resulting from interpreting this context.

        @param parent_environ Environment to interpret the context within,
            defaults to os.environ if None.
        @returns The environment dict generated by this context, when
            interpreted in a python rex interpreter.
        """
        interp = Python(target_environ={}, passive=True)
        executor = self._create_executor(interp, parent_environ)
        self._execute(executor)
        return executor.get_output()

    @_on_success
    def get_key(self, key, request_only=False):
        """Get a data key value for each resolved package.

        Args:
            key (str): String key of property, eg 'tools'.
            request_only (bool): If True, only return the key from resolved
                packages that were also present in the request.

        Returns:
            Dict of {pkg-name: (variant, value)}.
        """
        values = {}
        requested_names = [x.name for x in self._package_requests
                           if not x.conflict]

        for pkg in self.resolved_packages:
            if (not request_only) or (pkg.name in requested_names):
                value = getattr(pkg, key)
                if value is not None:
                    values[pkg.name] = (pkg, value)

        return values

    @_on_success
    def get_tools(self, request_only=False):
        """Returns the commandline tools available in the context.

        Args:
            request_only: If True, only return the key from resolved packages
                that were also present in the request.

        Returns:
            Dict of {pkg-name: (variant, [tools])}.
        """
        return self.get_key("tools", request_only=request_only)

    @_on_success
    def get_tool_variants(self, tool_name):
        """Get the variant(s) that provide the named tool.

        If there are more than one variants, the tool is in conflict, and Rez
        does not know which variant's tool is actually exposed.

        Args:
            tool_name(str): Name of the tool to search for.

        Returns:
            Set of `Variant` objects. If no variant provides the tool, an
            empty set is returned.
        """
        variants = set()
        tools_dict = self.get_tools(request_only=False)
        for variant, tools in tools_dict.itervalues():
            if tool_name in tools:
                variants.add(variant)
        return variants

    @_on_success
    def get_conflicting_tools(self, request_only=False):
        """Returns tools of the same name provided by more than one package.

        Args:
            request_only: If True, only return the key from resolved packages
                that were also present in the request.

        Returns:
            Dict of {tool-name: set([Variant])}.
        """
        from collections import defaultdict

        tool_sets = defaultdict(set)
        tools_dict = self.get_tools(request_only=request_only)
        for variant, tools in tools_dict.itervalues():
            for tool in tools:
                tool_sets[tool].add(variant)

        conflicts = dict((k, v) for k, v in tool_sets.iteritems() if len(v) > 1)
        return conflicts

    @_on_success
    def get_shell_code(self, shell=None, parent_environ=None, style=OutputStyle.file):
        """Get the shell code resulting from intepreting this context.

        Args:
            shell (str): Shell type, for eg 'bash'. If None, the current shell
                type is used.
            parent_environ (dict): Environment to interpret the context within,
                defaults to os.environ if None.
            style (): Style to format shell code in.
        """
        from rez.shells import create_shell
        executor = self._create_executor(interpreter=create_shell(shell),
                                         parent_environ=parent_environ,
                                         style=style)

        if self.load_path and os.path.isfile(self.load_path):
            executor.env.REZ_RXT_FILE = self.load_path

        self._execute(executor)
        return executor.get_output()

    @_on_success
    def get_actions(self, parent_environ=None):
        """Get the list of rex.Action objects resulting from interpreting this
        context. This is provided mainly for testing purposes.

        Args:
            parent_environ Environment to interpret the context within,
                defaults to os.environ if None.

        Returns:
            A list of rex.Action subclass instances.
        """
        interp = Python(target_environ={}, passive=True)
        executor = self._create_executor(interp, parent_environ)
        self._execute(executor)
        return executor.actions

    @_on_success
    def apply(self, parent_environ=None):
        """Apply the context to the current python session.

        Note that this updates os.environ and possibly sys.path.

        @param environ Environment to interpret the context within, defaults to
            os.environ if None.
        """
        interpreter = Python(target_environ=os.environ)
        executor = self._create_executor(interpreter, parent_environ)
        self._execute(executor)
        executor.get_output()

    @_on_success
    def which(self, cmd, parent_environ=None, fallback=False):
        """Find a program in the resolved environment.

        Args:
            cmd: String name of the program to find.
            parent_environ: Environment to interpret the context within,
                defaults to os.environ if None.
            fallback: If True, and the program is not found in the context,
                the current environment will then be searched.

        Returns:
            Path to the program, or None if the program was not found.
        """
        env = self.get_environ(parent_environ=parent_environ)
        path = which(cmd, env=env)
        if fallback and path is None:
            path = which(cmd)
        return path

    @_on_success
    def execute_command(self, args, parent_environ=None, **subprocess_kwargs):
        """Run a command within a resolved context.

        This applies the context to a python environ dict, then runs a
        subprocess in that namespace. This is not a fully configured subshell -
        shell-specific commands such as aliases will not be applied. To execute
        a command within a subshell instead, use execute_shell().

        Args:
            args: Command arguments, can be a string.
            parent_environ: Environment to interpret the context within,
                defaults to os.environ if None.
            subprocess_kwargs: Args to pass to subprocess.Popen.

        Returns:
            A subprocess.Popen object.

        Note:
            This does not alter the current python session.
        """
        interpreter = Python(target_environ={})
        executor = self._create_executor(interpreter, parent_environ)
        self._execute(executor)
        return interpreter.subprocess(args, **subprocess_kwargs)

    @_on_success
    def execute_shell(self, shell=None, parent_environ=None, rcfile=None,
                      norc=False, stdin=False, command=None, quiet=False,
                      block=None, actions_callback=None, context_filepath=None,
                      start_new_session=False, detached=False, pre_command=None,
                      **Popen_args):
        """Spawn a possibly-interactive shell.

        Args:
            shell: Shell type, for eg 'bash'. If None, the current shell type
                is used.
            parent_environ: Environment to run the shell process in, if None
                then the current environment is used.
            rcfile: Specify a file to source instead of shell startup files.
            norc: If True, skip shell startup files, if possible.
            stdin: If True, read commands from stdin, in a non-interactive
                shell.
            command: If not None, execute this command in a non-interactive
                shell. Can be a list of args.
            quiet: If True, skip the welcome message in interactive shells.
            block: If True, block until the shell is terminated. If False,
                return immediately. If None, will default to blocking if the
                shell is interactive.
            actions_callback: Callback with signature (RexExecutor). This lets
                the user append custom actions to the context, such as setting
                extra environment variables.
            context_filepath: If provided, the context file will be written
                here, rather than to the default location (which is in a
                tempdir). If you use this arg, you are responsible for cleaning
                up the file.
            start_new_session: If True, change the process group of the target
                process. Note that this may override the Popen_args keyword
                'preexec_fn'.
            detached: If True, open a separate terminal. Note that this may
                override the `pre_command` argument.
            pre_command: Command to inject before the shell command itself. This
                is for internal use.
            Popen_args: args to pass to the shell process object constructor.

        Returns:
            If blocking: A 3-tuple of (returncode, stdout, stderr);
            If non-blocking - A subprocess.Popen object for the shell process.
        """
        if hasattr(command, "__iter__"):
            command = shlex_join(command)

        # start a new session if specified
        if start_new_session:
            Popen_args["preexec_fn"] = os.setpgrp

        # open a separate terminal if specified
        if detached:
            term_cmd = config.terminal_emulator_command
            if term_cmd:
                term_cmd = term_cmd.strip().split()
            else:
                from rez.platform_ import platform_
                term_cmd = platform_.terminal_emulator_command
            if term_cmd:
                pre_command = term_cmd

        # block if the shell is likely to be interactive
        if block is None:
            block = not (command or stdin)

        # create the shell
        from rez.shells import create_shell
        sh = create_shell(shell)

        # context and rxt files
        tmpdir = mkdtemp_()

        if self.load_path and os.path.isfile(self.load_path):
            rxt_file = self.load_path
        else:
            rxt_file = os.path.join(tmpdir, "context.rxt")
            self.save(rxt_file)

        context_file = context_filepath or \
            os.path.join(tmpdir, "context.%s" % sh.file_extension())

        # interpret this context and write out the native context file
        executor = self._create_executor(sh, parent_environ)
        executor.env.REZ_RXT_FILE = rxt_file
        executor.env.REZ_CONTEXT_FILE = context_file
        if actions_callback:
            actions_callback(executor)

        self._execute(executor)
        context_code = executor.get_output()
        with open(context_file, 'w') as f:
            f.write(context_code)

        # spawn the shell subprocess
        p = sh.spawn_shell(context_file,
                           tmpdir,
                           rcfile=rcfile,
                           norc=norc,
                           stdin=stdin,
                           command=command,
                           env=parent_environ,
                           quiet=quiet,
                           pre_command=pre_command,
                           **Popen_args)
        if block:
            stdout, stderr = p.communicate()
            return p.returncode, stdout, stderr
        else:
            return p

    def to_dict(self):
        resolved_packages = []
        for pkg in (self._resolved_packages or []):
            resolved_packages.append(pkg.resource_handle.to_dict())

        serialize_version = '.'.join(str(x) for x in ResolvedContext.serialize_version)
        patch_locks = dict((k, v.name) for k, v in self.patch_locks)

        return dict(
            serialize_version=serialize_version,

            timestamp=self.timestamp,
            requested_timestamp=self.requested_timestamp,
            building=self.building,
            caching=self.caching,
            implicit_packages=[str(x) for x in self.implicit_packages],
            package_requests=[str(x) for x in self._package_requests],
            package_paths=self.package_paths,
            max_depth=(self.max_depth or 0),
            start_depth=(self.start_depth or 0),

            default_patch_lock=self.default_patch_lock.name,
            patch_locks=patch_locks,

            rez_version=self.rez_version,
            rez_path=self.rez_path,
            user=self.user,
            host=self.host,
            platform=self.platform,
            arch=self.arch,
            os=self.os,
            created=self.created,

            parent_suite_path=self.parent_suite_path,
            suite_context_name=self.suite_context_name,

            status=self.status_.name,
            resolved_packages=resolved_packages,
            failure_description=self.failure_description,
            graph=self.graph(as_dot=True),
            solve_time=self.solve_time,
            load_time=self.load_time)

    @classmethod
    def from_dict(cls, d, identifier_str=None):
        """Load a `ResolvedContext` from a dict.

        Args:
            d (dict): Dict containing context data.
            identifier_str (str): String identifying the context, this is only
                used to display in an error string if a serialization version
                mismatch is detected.

        Returns:
            `ResolvedContext` object.
        """
        # check serialization version
        def _print_version(value):
            return '.'.join(str(x) for x in value)

        load_ver = [int(x) for x in str(d["serialize_version"]).split('.')]
        curr_ver = ResolvedContext.serialize_version
        if load_ver[0] > curr_ver[0]:
            msg = ["The context"]
            if identifier_str:
                msg.append("in %s" % identifier_str)
            msg.append("was written by a newer version of Rez. The load may "
                       "fail (serialize version %d > %d)"
                       % (_print_version(load_ver), _print_version(curr_ver)))
            print >> sys.stderr, ' '.join(msg)

        # create and init the context
        r = ResolvedContext.__new__(ResolvedContext)
        r.load_path = None

        r.timestamp = d["timestamp"]
        r.building = d["building"]
        r.caching = d["caching"]
        r.implicit_packages = [Requirement(x) for x in d["implicit_packages"]]
        r._package_requests = [Requirement(x) for x in d["package_requests"]]
        r.package_paths = d["package_paths"]

        r.rez_version = d["rez_version"]
        r.rez_path = d["rez_path"]
        r.user = d["user"]
        r.host = d["host"]
        r.platform = d["platform"]
        r.arch = d["arch"]
        r.os = d["os"]
        r.created = d["created"]

        r.status_ = ResolverStatus[d["status"]]
        r.failure_description = d["failure_description"]
        r.solve_time = d["solve_time"]
        r.load_time = d["load_time"]

        r.graph_string = d["graph"]
        r.graph_ = None

        r._resolved_packages = []
        for d_ in d["resolved_packages"]:
            resource_handle = ResourceHandle.from_dict(d_)
            resource = resource_handle.get_resource()
            variant = Variant(resource)
            r._resolved_packages.append(variant)

        # -- SINCE SERIALIZE VERSION 1

        r.requested_timestamp = d.get("requested_timestamp", 0)

        # -- SINCE SERIALIZE VERSION 2

        r.parent_suite_path = d.get("parent_suite_path")
        r.suite_context_name = d.get("suite_context_name")

        # -- SINCE SERIALIZE VERSION 3

        r.default_patch_lock = PatchLock[d.get("default_patch_lock", "no_lock")]
        patch_locks = d.get("patch_locks", {})
        r.patch_locks = dict((k, PatchLock[v]) for k, v in patch_locks)

        # -- SINCE SERIALIZE VERSION 3.1

        r.max_depth = d.get("max_depth", 0)
        r.start_depth = d.get("start_depth", 0)

        return r

    def _set_parent_suite(self, suite_path, context_name):
        self.parent_suite_path = suite_path
        self.suite_context_name = context_name

    def _create_executor(self, interpreter, parent_environ,
                         style=OutputStyle.file):
        parent_vars = True if config.all_parent_variables \
            else config.parent_variables

        return RexExecutor(interpreter=interpreter,
                           output_style=style,
                           parent_environ=parent_environ,
                           parent_variables=parent_vars)

    def _execute(self, executor):
        br = '#' * 80
        br_minor = '-' * 80

        def _heading(txt):
            executor.comment("")
            executor.comment("")
            executor.comment(br)
            executor.comment(txt)
            executor.comment(br)

        def _minor_heading(txt):
            executor.comment("")
            executor.comment(txt)
            executor.comment(br_minor)

        # bind various info to the execution context
        resolved_pkgs = self.resolved_packages or []
        request_str = ' '.join(str(x) for x in self._package_requests)
        implicit_str = ' '.join(str(x) for x in self.implicit_packages)
        resolve_str = ' '.join(x.qualified_package_name for x in resolved_pkgs)
        package_paths_str = os.pathsep.join(self.package_paths)

        _heading("system setup")
        executor.setenv("REZ_USED", self.rez_path)
        executor.setenv("REZ_USED_VERSION", self.rez_version)
        executor.setenv("REZ_USED_TIMESTAMP", str(self.timestamp))
        executor.setenv("REZ_USED_REQUESTED_TIMESTAMP",
                        str(self.requested_timestamp or 0))
        executor.setenv("REZ_USED_REQUEST", request_str)
        executor.setenv("REZ_USED_IMPLICIT_PACKAGES", implicit_str)
        executor.setenv("REZ_USED_RESOLVE", resolve_str)
        executor.setenv("REZ_USED_PACKAGES_PATH", package_paths_str)

        # rez-1 environment variables, set in backwards compatibility mode
        if config.rez_1_environment_variables and \
                not config.disable_rez_1_compatibility:
            request_str_ = " ".join([request_str, implicit_str]).strip()
            executor.setenv("REZ_VERSION", self.rez_version)
            executor.setenv("REZ_PATH", self.rez_path)
            executor.setenv("REZ_REQUEST", request_str_)
            executor.setenv("REZ_RESOLVE", resolve_str)
            executor.setenv("REZ_RAW_REQUEST", request_str_)
            executor.setenv("REZ_RESOLVE_MODE", "latest")

        executor.bind('request', RequirementsBinding(self._package_requests))
        executor.bind('implicits', RequirementsBinding(self.implicit_packages))
        executor.bind('resolve', VariantsBinding(resolved_pkgs))
<<<<<<< HEAD
        executor.bind('building', bool(os.getenv('REZ_BUILD_ENV')))
=======
        executor.bind('user', self.user)
>>>>>>> c351f114

        #
        # -- apply each resolved package to the execution context
        #

        _heading("package variables")
        error_class = Exception if config.catch_rex_errors else None

        # set basic package variables and create per-package bindings
        bindings = {}
        for pkg in resolved_pkgs:
            _minor_heading("variables for package %s" % pkg.qualified_name)
            prefix = "REZ_" + pkg.name.upper().replace('.', '_')
            executor.setenv(prefix + "_VERSION", str(pkg.version))
            executor.setenv(prefix + "_BASE", pkg.base)
            executor.setenv(prefix + "_ROOT", pkg.root)
            bindings[pkg.name] = dict(version=VersionBinding(pkg.version),
                                      variant=VariantBinding(pkg))

        # commands
        for attr in ("pre_commands", "commands", "post_commands"):
            found = False
            for pkg in resolved_pkgs:
                commands = getattr(pkg, attr)
                if commands is None:
                    continue
                if not found:
                    found = True
                    _heading(attr)

                _minor_heading("%s from package %s" % (attr, pkg.qualified_name))
                bindings_ = bindings[pkg.name]
                executor.bind('this',       bindings_["variant"])
                executor.bind("version",    bindings_["version"])
                executor.bind('root',       pkg.root)
                executor.bind('base',       pkg.base)

                try:
                    if isinstance(commands, basestring):
                        # rex code is in a string
                        executor.execute_code(commands)
                    elif inspect.isfunction(commands):
                        # rex code is a function in a package.py
                        executor.execute_function(commands)
                except error_class as e:
                    msg = "Error in commands in file %s:\n%s" \
                          % (pkg.path, str(e))
                    raise PackageCommandError(msg)

        _heading("post system setup")
        # append suite path if there is an active parent suite
        if self.parent_suite_path:
            tools_path = os.path.join(self.parent_suite_path, "bin")
            executor.env.PATH.append(tools_path)

        # append system paths
        executor.append_system_paths()

        # append rez path
        executor.append_rez_path()<|MERGE_RESOLUTION|>--- conflicted
+++ resolved
@@ -1325,11 +1325,8 @@
         executor.bind('request', RequirementsBinding(self._package_requests))
         executor.bind('implicits', RequirementsBinding(self.implicit_packages))
         executor.bind('resolve', VariantsBinding(resolved_pkgs))
-<<<<<<< HEAD
         executor.bind('building', bool(os.getenv('REZ_BUILD_ENV')))
-=======
         executor.bind('user', self.user)
->>>>>>> c351f114
 
         #
         # -- apply each resolved package to the execution context
