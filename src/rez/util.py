--- conflicted
+++ resolved
@@ -583,14 +583,13 @@
 
 
 def convert_old_command_expansions(command):
-
+    """Convert expansions from !OLD! style to {new}."""
     command = command.replace("!VERSION!",       "{version}")
     command = command.replace("!MAJOR_VERSION!", "{version.major}")
     command = command.replace("!MINOR_VERSION!", "{version.minor}")
     command = command.replace("!BASE!",          "{base}")
     command = command.replace("!ROOT!",          "{root}")
     command = command.replace("!USER!",          "{user}")
-
     return command
 
 
@@ -604,19 +603,9 @@
         if annotate:
             loc.append("comment('OLD COMMAND: %s')" % _en(cmd))
 
-        # convert expansions from !OLD! style to {new}
-<<<<<<< HEAD
-        cmd = cmd.replace("!VERSION!",      "{version}")
-        cmd = cmd.replace("!MAJOR_VERSION!", "{version.major}")
-        cmd = cmd.replace("!MINOR_VERSION!", "{version.minor}")
-        cmd = cmd.replace("!USER!",         "{system.user}")
-        cmd = cmd.replace("!BASE!",         "{base}")
-        cmd = cmd.replace("!ROOT!",         "{root}")
-=======
         cmd = convert_old_command_expansions(cmd)
->>>>>>> 8bb89ffe
-
         toks = cmd.strip().split()
+
         if toks[0] == "export":
             var, value = cmd.split(' ', 1)[1].split('=', 1)
             if value.startswith('"') and value.endswith('"'):
