--- conflicted
+++ resolved
@@ -71,6 +71,7 @@
             vcs_root = result[0]
         else:
             assert(self.is_valid_root(vcs_root))
+
         self.vcs_root = vcs_root
         self.pkg_root = pkg_root
         self.package = get_developer_package(pkg_root)
@@ -97,12 +98,10 @@
 
         Note that this is different than whether the path is under the
         control of this type of vcs; to answer that question,
-        use find_vcs_root"""
-        raise NotImplementedError
-
-<<<<<<< HEAD
-    def validate_repostate(self, no_update_repo=False):
-=======
+        use find_vcs_root
+        """
+        raise NotImplementedError
+
     @classmethod
     def search_parents_for_root(cls):
         """Return True if this vcs type should check parent directories to
@@ -131,7 +130,6 @@
         return None
 
     def validate_repostate(self):
->>>>>>> b0af8dd3
         """Ensure that the VCS working copy is up-to-date."""
         raise NotImplementedError
 
