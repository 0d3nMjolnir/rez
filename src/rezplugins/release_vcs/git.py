--- conflicted
+++ resolved
@@ -103,12 +103,8 @@
         releasable_branches = self.type_settings.releasable_branches
         if releasable_branches:
             releasable = False
-<<<<<<< HEAD
-            current_branch_name = self.git("rev-parse", "--abbrev-ref", "HEAD")[0]
-
-=======
             current_branch_name = self.get_local_branch()
->>>>>>> c97939b8
+
             for releasable_branch in releasable_branches:
                 if re.search(releasable_branch, current_branch_name):
                     releasable = True
