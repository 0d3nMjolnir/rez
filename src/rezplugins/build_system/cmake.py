"""
CMake-based build system
"""
from rez.build_system import BuildSystem
from rez.build_process_ import BuildType
from rez.resolved_context import ResolvedContext
from rez.exceptions import BuildSystemError
from rez.util import create_forwarding_script
from rez.packages_ import get_developer_package
from rez.utils.platform_ import platform_
from rez.config import config
from rez.backport.shutilwhich import which
from rez.vendor.schema.schema import Or
import functools
import os.path
import sys
import os


class RezCMakeError(BuildSystemError):
    pass


class CMakeBuildSystem(BuildSystem):
    """The CMake build system.

    The 'cmake' executable is run within the build environment. Rez supplies a
    library of cmake macros in the 'cmake_files' directory; these are added to
    cmake's searchpath and are available to use in your own CMakeLists.txt
    file.
    """

    build_systems = {'eclipse':     "Eclipse CDT4 - Unix Makefiles",
                     'codeblocks':  "CodeBlocks - Unix Makefiles",
                     'make':        "Unix Makefiles",
                     'xcode':       "Xcode"}

    build_targets = ["Debug", "Release", "RelWithDebInfo"]

    schema_dict = {
        "build_target":     Or(*build_targets),
        "build_system":     Or(*build_systems.keys()),
        "cmake_args":       [basestring],
        "cmake_binary":     Or(None, basestring)}

    @classmethod
    def name(cls):
        return "cmake"

    @classmethod
    def child_build_system(cls):
        return "make"

    @classmethod
    def is_valid_root(cls, path):
        return os.path.isfile(os.path.join(path, "CMakeLists.txt"))

    @classmethod
    def bind_cli(cls, parser):
        settings = config.plugins.build_system.cmake
        parser.add_argument("--bt", "--build-target", dest="build_target",
                            type=str, choices=cls.build_targets,
                            default=settings.build_target,
                            help="set the build target (default: %(default)s).")
        parser.add_argument("--bs", "--build-system", dest="build_system",
                            type=str, choices=cls.build_systems.keys(),
                            default=settings.build_system,
                            help="set the cmake build system (default: %(default)s).")

    def __init__(self, working_dir, opts=None, write_build_scripts=False,
                 verbose=False, build_args=[], child_build_args=[]):
        super(CMakeBuildSystem, self).__init__(
            working_dir,
            opts=opts,
            write_build_scripts=write_build_scripts,
            verbose=verbose,
            build_args=build_args,
            child_build_args=child_build_args)

        self.settings = self.package.config.plugins.build_system.cmake
        self.build_target = opts.build_target or self.settings.build_target
        self.cmake_build_system = opts.build_system or self.settings.build_system
        if self.cmake_build_system == 'xcode' and platform_.name != 'osx':
            raise RezCMakeError("Generation of Xcode project only available "
                                "on the OSX platform")

    def build(self, context, variant, build_path, install_path, install=False,
              build_type=BuildType.local):
        def _pr(s):
            if self.verbose:
                print s

        # find cmake binary
        if self.settings.cmake_binary:
            exe = self.settings.cmake_binary
        else:
            exe = context.which("cmake", fallback=True)
        if not exe:
            raise RezCMakeError("could not find cmake binary")
        found_exe = which(exe)
        if not found_exe:
            raise RezCMakeError("cmake binary does not exist: %s" % exe)

        # assemble cmake command
        cmd = [found_exe, "-d", self.working_dir]
        cmd += (self.settings.cmake_args or [])
        cmd += (self.build_args or [])
        cmd.append("-DCMAKE_INSTALL_PREFIX=%s" % install_path)
        cmd.append("-DCMAKE_MODULE_PATH=${CMAKE_MODULE_PATH}")
        cmd.append("-DCMAKE_BUILD_TYPE=%s" % self.build_target)
        cmd.append("-DREZ_BUILD_TYPE=%s" % build_type.name)
        cmd.extend(["-G", self.build_systems[self.cmake_build_system]])

        if config.rez_1_cmake_variables and \
                not config.disable_rez_1_compatibility and \
                build_type == BuildType.central:
            cmd.append("-DCENTRAL=1")

        # execute cmake within the build env
        _pr("Executing: %s" % ' '.join(cmd))
        if not os.path.abspath(build_path):
            build_path = os.path.join(self.working_dir, build_path)
            build_path = os.path.realpath(build_path)

        callback = functools.partial(self._add_build_actions,
                                     context=context,
                                     package=self.package,
                                     variant=variant,
                                     build_type=build_type)

        # run the build command and capture/print stderr at the same time
        retcode, _, _ = context.execute_shell(command=cmd,
                                              block=True,
                                              cwd=build_path,
                                              actions_callback=callback)
        ret = {}
        if retcode:
            ret["success"] = False
            return ret

        if self.write_build_scripts:
            # write out the script that places the user in a build env, where
            # they can run make directly themselves.
            build_env_script = os.path.join(build_path, "build-env")
            create_forwarding_script(build_env_script,
                                     module=("build_system", "cmake"),
                                     func_name="_FWD__spawn_build_shell",
                                     working_dir=self.working_dir,
                                     build_dir=build_path,
                                     variant_index=variant.index)
            ret["success"] = True
            ret["build_env_script"] = build_env_script
            return ret

        # assemble make command
        cmd = ["make"]
        cmd += (self.child_build_args or [])
        if install and "install" not in cmd:
            cmd.append("install")

        # execute make within the build env
        _pr("\nExecuting: %s" % ' '.join(cmd))
        retcode, _, _ = context.execute_shell(command=cmd,
                                              block=True,
                                              cwd=build_path,
                                              actions_callback=callback)
        ret["success"] = (not retcode)
        return ret

    @staticmethod
<<<<<<< HEAD
    def _add_build_actions(executor, context, package, variant, build_type):
=======
    def _add_build_actions(executor, context, package, build_type):
        settings = package.config.plugins.build_system.cmake
>>>>>>> d2b45844
        cmake_path = os.path.join(os.path.dirname(__file__), "cmake_files")
        template_path = os.path.join(os.path.dirname(__file__), "template_files")

        executor.env.CMAKE_MODULE_PATH.append(cmake_path)
        executor.env.REZ_BUILD_DOXYFILE = os.path.join(template_path, 'Doxyfile')
        executor.env.REZ_BUILD_ENV = 1
        executor.env.REZ_BUILD_VARIANT_INDEX = variant.index or 0
        # build always occurs on a filesystem package, thus 'filepath' attribute
        # exists. This is not the case for packages in general.
        executor.env.REZ_BUILD_PROJECT_FILE = package.filepath
        executor.env.REZ_BUILD_PROJECT_VERSION = str(package.version)
        executor.env.REZ_BUILD_PROJECT_NAME = package.name
        executor.env.REZ_BUILD_PROJECT_DESCRIPTION = \
            (package.description or '').strip()
        executor.env.REZ_BUILD_REQUIRES_UNVERSIONED = \
            ' '.join(x.name for x in context.requested_packages(True))
        value = '1' if settings.install_pyc else '0'
        executor.env.REZ_BUILD_INSTALL_PYC = value

        if config.rez_1_environment_variables and \
                not config.disable_rez_1_compatibility and \
                build_type == BuildType.central:
            executor.env.REZ_IN_REZ_RELEASE = 1


def _FWD__spawn_build_shell(working_dir, build_dir, variant_index):
    # This spawns a shell that the user can run 'make' in directly
    context = ResolvedContext.load(os.path.join(build_dir, "build.rxt"))
    package = get_developer_package(working_dir)
    variant = package.get_variant(variant_index)
    config.override("prompt", "BUILD>")

    callback = functools.partial(CMakeBuildSystem._add_build_actions,
                                 context=context,
                                 package=package,
                                 variant=variant,
                                 build_type=BuildType.local)

    retcode, _, _ = context.execute_shell(block=True,
                                          cwd=build_dir,
                                          actions_callback=callback)
    sys.exit(retcode)


def register_plugin():
    return CMakeBuildSystem<|MERGE_RESOLUTION|>--- conflicted
+++ resolved
@@ -168,12 +168,8 @@
         return ret
 
     @staticmethod
-<<<<<<< HEAD
-    def _add_build_actions(executor, context, package, variant, build_type):
-=======
     def _add_build_actions(executor, context, package, build_type):
         settings = package.config.plugins.build_system.cmake
->>>>>>> d2b45844
         cmake_path = os.path.join(os.path.dirname(__file__), "cmake_files")
         template_path = os.path.join(os.path.dirname(__file__), "template_files")
 
