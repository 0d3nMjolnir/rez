--- conflicted
+++ resolved
@@ -51,11 +51,7 @@
 		set(perms ${REZ_FILE_INSTALL_PERMISSIONS})
 	endif(INSTD_EXECUTABLE)
    
-<<<<<<< HEAD
-    if(CENTRAL OR NOT INSTD_LOCAL_SYMLINK)
-=======
     if(REZ_BUILD_TYPE STREQUAL "central" OR NOT INSTD_LOCAL_SYMLINK)
->>>>>>> 40b3920f
         install(DIRECTORY
             ${INSTD_DEFAULT_ARGS}
             DESTINATION ${dest_dir}
@@ -69,11 +65,7 @@
             install(CODE "message (STATUS  \"Symlink : ${CMAKE_CURRENT_SOURCE_DIR}/${directory} -> ${CMAKE_INSTALL_PREFIX}${dest_dir}/${DIR_NAME}\" )" )
             install(CODE "execute_process(COMMAND ${CMAKE_COMMAND} -E create_symlink ${CMAKE_CURRENT_SOURCE_DIR}/${directory} ${CMAKE_INSTALL_PREFIX}${dest_dir}/${DIR_NAME})" )
         endforeach(directory ${INSTD_DEFAULT_ARGS})
-<<<<<<< HEAD
-    endif(CENTRAL OR NOT INSTD_LOCAL_SYMLINK)
-=======
     endif()
->>>>>>> 40b3920f
 
 
 endmacro (install_dirs_)
