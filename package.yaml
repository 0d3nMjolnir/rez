config_version : 0

uuid: 97937642-3646-4966-ab9c-8f337bbbce6a

name: rez

<<<<<<< HEAD
version: 2.0.a.135.14
=======
version: 2.0.a.135.15
>>>>>>> 117f3c07

authors: [ rez ]

description: Rez is a suite of tools for resolving a list of 'packages' (versioned software) and their dependencies, into an environment that does not contain any version clashes. Rez also includes a cmake-based build system, which is integrated into the package resolution system, and a deployment system, for publishing new packages.

help:
- [ "Reference Guide", "$BROWSER http://nerdvegas.github.io/rez/" ]

private_build_requires:
- cmake-2.8

requires:
- setuptools

variants:
- [ python-2.6 ]
- [ python-2.7 ]

commands:
- export PATH=!ROOT!/bin:$PATH
- export PYTHONPATH=!ROOT!/lib/$PYTHON_FULLNAME_DOTTED/site-packages/:$PYTHONPATH
- export REZ_EXE=!ROOT!/bin/rez
<|MERGE_RESOLUTION|>--- conflicted
+++ resolved
@@ -4,11 +4,7 @@
 
 name: rez
 
-<<<<<<< HEAD
-version: 2.0.a.135.14
-=======
 version: 2.0.a.135.15
->>>>>>> 117f3c07
 
 authors: [ rez ]
 
