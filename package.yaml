config_version : 0

uuid: 97937642-3646-4966-ab9c-8f337bbbce6a

name: rez

<<<<<<< HEAD
version: 2.0.a.125.1
=======
version: 2.0.a.135.0
>>>>>>> 4bda85a8

authors: [ rez ]

description: Rez is a suite of tools for resolving a list of 'packages' (versioned software) and their dependencies, into an environment that does not contain any version clashes. Rez also includes a cmake-based build system, which is integrated into the package resolution system, and a deployment system, for publishing new packages.

help:
- [ "Reference Guide", "$BROWSER http://nerdvegas.github.io/rez/" ]

private_build_requires:
- cmake-2.8

requires:
- setuptools

variants:
- [ python-2.6 ]
- [ python-2.7 ]

commands:
- export PATH=!ROOT!/bin:$PATH
- export PYTHONPATH=!ROOT!/lib/$PYTHON_FULLNAME_DOTTED/site-packages/:$PYTHONPATH
- export REZ_EXE=!ROOT!/bin/rez
<|MERGE_RESOLUTION|>--- conflicted
+++ resolved
@@ -4,11 +4,7 @@
 
 name: rez
 
-<<<<<<< HEAD
-version: 2.0.a.125.1
-=======
-version: 2.0.a.135.0
->>>>>>> 4bda85a8
+version: 2.0.a.135.1
 
 authors: [ rez ]
 
