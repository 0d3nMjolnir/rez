from __future__ import with_statement
from distutils.command.install import install as _install
import fnmatch
import os
import os.path
import sys


try:
    from setuptools import setup, find_packages
    from setuptools.command.install import install
except ImportError:
    print >> sys.stderr, "install failed - requires setuptools"
    sys.exit(1)


if sys.version_info < (2, 6):
    print >> sys.stderr, "install failed - requires python v2.6 or greater"
    sys.exit(1)


os.environ['__rez_is_installing'] = '1'


def find_files(pattern, path=None, root="rez"):
    paths = []
    basepath = os.path.realpath(os.path.join("@relative_path@/src", root))
    path_ = basepath
    if path:
        path_ = os.path.join(path_, path)

    for root, _, files in os.walk(path_):
        files = [x for x in files if fnmatch.fnmatch(x, pattern)]
        files = [os.path.join(root, x) for x in files]
        paths += [x[len(basepath):].lstrip(os.path.sep) for x in files]

    return paths


with open("@relative_path@/src/rez/__init__.py") as f:
    code = f.read()
loc = code.split('\n')
ver_loc = [x for x in loc if x.startswith("__version__")][0]
version = ver_loc.split()[-1].replace('"','')

scripts = [
    "rezolve",
    "rez",
    "rez-config",
    "rez-build",
    "rez-release",
    "rez-env",
    "rez-context",
    "rez-suite",
    "rez-interpret",
    "rez-test",
    "rez-bind",
    "rez-search",
    "rez-status",
    "rez-bootstrap",
    "rez-help",
    "rez-depends",
<<<<<<< HEAD
=======
    "rez-launcher",
>>>>>>> 40b3920f
    "rez-unleash",
    "rez-ide",
    "bez",
    "_rez_fwd",  # TODO rename this _rez-forward for consistency
    "_rez-complete"
]

# post install hook. Don't believe google - this is how you do it.
class install_(install):
    def run(self):
        ret = None
        if self.old_and_unmanageable or self.single_version_externally_managed:
            ret = _install.run(self)
        else:
            caller = sys._getframe(2)
            caller_module = caller.f_globals.get('__name__','')
            caller_name = caller.f_code.co_name

            if caller_module != 'distutils.dist' or caller_name!='run_commands':
                _install.run(self)
            else:
                self.do_egg_install()

        # add installed site to syspaths
        for path in ('', '.', './'):
            if path in sys.path:
                sys.path.remove(path)
        import site
        site.addsitedir(self.install_lib)
        sys.path.insert(0, self.install_lib)

        # run post-install hook
        from rez._sys._setup import post_install
        post_install(install_base_dir=self.install_lib,
                     install_scripts_dir=self.install_scripts,
                     scripts=scripts)
        return ret


setup(
    name="rez",
    version=version,
    description=("A cross-platform packaging system that can build and "
                 "install multiple version of packages, and dynamically "
                 "configure resolved environments at runtime."),
    keywords="package resolve version build install software management",
    long_description=None,
    url="https://github.com/nerdvegas/rez",
    author="Allan Johns",
    author_email="nerdvegas@gmail.com",
    license="LGPL",
    cmdclass={'install': install_},
    scripts=[os.path.join('@relative_path@/bin', x) for x in scripts],
    include_package_data=True,
    package_dir = {'': '@relative_path@/src'},
    packages=find_packages('@relative_path@/src', exclude=["tests"]),
    package_data = {
        'rez':
            ['rezconfig', 'logging.conf'] +
            ['README*'] +
            find_files('*.csh', '_sys') +
            find_files('*.sh', '_sys') +
            find_files('*', 'tests/data') +
            find_files('_unleasher', 'contrib/animallogic/unleash'),
        'rezplugins':
            find_files('rezconfig', root='rezplugins') +
            find_files('*.cmake', 'build_system', root='rezplugins') +
            find_files('*.*', 'build_system/template_files', root='rezplugins')
    },
    classifiers = [
        "Development Status :: 3 - Alpha",
        "License :: OSI Approved :: GNU Lesser General Public License v3 (LGPLv3)",
        "Intended Audience :: Developers",
        "Operating System :: OS Independent",
        "Programming Language :: Python",
        "Programming Language :: Python :: 2",
        "Programming Language :: Python :: 2.6",
        "Programming Language :: Python :: 2.7",
        "Topic :: Software Development",
        "Topic :: System :: Software Distribution"
    ]
)<|MERGE_RESOLUTION|>--- conflicted
+++ resolved
@@ -60,10 +60,7 @@
     "rez-bootstrap",
     "rez-help",
     "rez-depends",
-<<<<<<< HEAD
-=======
     "rez-launcher",
->>>>>>> 40b3920f
     "rez-unleash",
     "rez-ide",
     "bez",
