--- conflicted
+++ resolved
@@ -146,89 +146,6 @@
 		tmpstr += " <--!--> " + str(self.pkg_req_conflicting)
 		return tmpstr
 
-<<<<<<< HEAD
-##############################################################################
-# Resolved Classes
-##############################################################################
-
-class VersionString(str):
-	LABELS = {'major': 1,
-			  'minor': 2,
-			  'patch': 3}
-
-	@property
-	def major(self):
-		return self.part(self.LABELS['major'])
-
-	@property
-	def minor(self):
-		return self.part(self.LABELS['minor'])
-
-	@property
-	def patch(self):
-		return self.part(self.LABELS['patch'])
-
-	def part(self, num):
-		num = int(num)
-		if num == 0:
-			print "warning: version.part() got index 0: converting to 1"
-			num = 1
-		try:
-			return self.split('.')[num - 1]
-		except IndexError:
-			return ''
-
-	def thru(self, num):
-		try:
-			num = int(num)
-		except ValueError:
-			if isinstance(num, basestring):
-				try:
-					num = self.LABELS[num]
-				except KeyError:
-					# allow to specify '3' as 'x.x.x'
-					num = len(num.split('.'))
-			else:
-				raise
-		if num == 0:
-			print "warning: version.thru() got index 0: converting to 1"
-			num = 1
-		try:
-			return '.'.join(self.split('.')[:num])
-		except IndexError:
-			return ''
-
-class ResolvedPackage(object):
-	"""
-	A resolved package
-	"""
-	def __init__(self, name, version, base, root, commands, metadata, timestamp):
-		self.name = name
-		self.version = VersionString(version)
-		self.base = base
-		self.root = root
-		self.raw_commands = commands
-		self.commands = None
-		self.metadata = metadata # original yaml data
-		self.timestamp = timestamp
-
-	def short_name(self):
-		if (len(self.version) == 0):
-			return self.name
-		else:
-			return self.name + '-' + str(self.version)
-
-	def strip(self):
-		# remove data that we don't want to cache
-		self.commands = None
-		self.raw_commands = None
-
-	def __str__(self):
-		return str([self.name, self.version, self.root])
-
-	def __repr__(self):
-		return "%s(%r, %r, %r)" % (self.__class__.__name__, self.name,
-								   self.version, self.root)
 
 class ResolvedPackages(object):
 	"""
@@ -278,8 +195,6 @@
 # Resolver
 ##############################################################################
 
-=======
->>>>>>> 4c6ab1f4
 class Resolver(object):
 	"""
 	Where all the action happens. This class performs a package resolve.
@@ -501,11 +416,6 @@
 
 	def resolve_base(self, pkg_reqs):
 		config = _Configuration(self.rctxt)
-<<<<<<< HEAD
-		pkg_req_fam_set = set([x.name for x in pkg_reqs if not x.is_anti()])
-=======
-		full_req_str = ' '.join([x.short_name() for x in pkg_reqs])
->>>>>>> 4c6ab1f4
 
 		for pkg_req in pkg_reqs:
 			# FIXME: normalising should not be necessary because it's done in PackageReuest.__init__
