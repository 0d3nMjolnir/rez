"""
rez-config

rez is a tool for managing package configuration.

'package': a unit of software, or configuration information, which is
installed under a common base path, and may be available as several
variants. A specific version of software is regarded as a package - ie,
'boost' is not a package, but 'boost-1.36' is.

'package family': label for a family of versioned packages. 'boost' is a
package family, whereas 'boost-1.36' is a package.

'package base path': The path under which all variants of a package are
installed. For example, boost-1.36 and its variants might be found under
'/server/boost/1.36/'.

NOTES
---------
'Dependency transitivity' is the assumption that if a package A has a dependent
package B, then an earlier versioned A will have a dependency on an equal or
earlier version of B. For example, given the relationship:
A-3.5 dependsOn B-6.4
then we assume that:
A-3.4 dependsOn B-<=6.4

It follows that we also assume that a later version of A will have a dependency
on an equal or later version of B:
A-3.5 dependsOn B-6.4
then we assume that:
A-3.6 dependsOb B->=6.4

Examples of cases where this assumption is wrong are:
let:
A-3.5 dependsOn B-6.4
then the following cases break the assumption:
'A-3.4 dependsOn B-7.0'
'A-3.4 dependsOn B' (since 'B' is the superset of all versions of B)
'A-3.4 NOT dependsOn B'
"""

import os
import time
import yaml
import sys
import random
import subprocess as sp
from packages import ResolvedPackage, split_name, package_family
from versions import *
from public_enums import *
from rez_exceptions import *
from rez_metafile import *
from rez_memcached import *
import rez_filesys
import rez_util
import rex


##############################################################################
# Public Classes
##############################################################################

class PackageRequest(object):
	"""
	A request for a package. 
	
	Parameters
	----------
	name : str
		name of the package.
		If the package name starts with '!', then this is an ANTI-package request -
		ie, a requirement that this package, in this version range, is not allowed.
		This feature exists so that packages can describe conflicts with other packages,
		that can't be described by conflicting dependencies.
		If the package name starts with '~' then this is a WEAK package request. It
		means, "I don't need this package, but if it exists then it must fall within
		this version range." A weak request is actually converted to a normal anti-
		package: eg, "~foo-1.3" is equivalent to "!foo-0+<1.3|1.4+".
	version_range : str
		may be inexact (for eg '5.4+')
	latest : bool or None
		If None, resolving the package on disk is delayed until later. Otherwise,
		the request will immediately attempt to resolve, and sorted based on
		the value of 'latest': if True, the package with the latest version is
		returned, otherwise, the earliest.
	"""
	def __init__(self, name, version_range, latest=None, timestamp=0):
		self.name = name

		self.version_range = VersionRange(version_range)
		if self.is_weak():
			# convert into an anti-package
			self.version_range = self.version_range.get_inverse()
			self.name = anti_name(self.name)

		if latest is not None:
			# goto filesystem and resolve version immediately
			name_ = self.name
			if self.is_anti():
				name_ = name[1:]

			pkg = package_family(name_).version_package(
				self.version_range,
				latest=latest,
				timestamp=timestamp)

			if pkg:
				self.version_range = VersionRange(_versions=[pkg.version])
			else:
				raise PkgsUnresolvedError([PackageRequest(name, version_range)])

		self.version = str(self.version_range)

	def is_anti(self):
		return (self.name[0] == '!')

	def is_weak(self):
		return (self.name[0] == '~')

	def short_name(self):
		if (len(self.version) == 0):
			return self.name
		else:
			return self.name + '-' + self.version

	def __str__(self):
		return str((self.name, self.version))

	def __repr__(self):
		return '%s(%r, %r)' % (self.__class__.__name__, self.name, self.version)

class PackageConflict(object):
	"""
	A package conflict. This can occur between a package (possibly a specific
	variant) and a package request
	"""
	def __init__(self, pkg_req_conflicting, pkg_req, variant = None ):
		self.pkg_req = pkg_req
		self.pkg_req_conflicting = pkg_req_conflicting
		self.variant = variant

	def __str__(self):
		tmpstr = str(self.pkg_req)
		if self.variant:
			tmpstr += " variant:" + str(self.variant)
		tmpstr += " <--!--> " + str(self.pkg_req_conflicting)
		return tmpstr


class ResolvedPackages(object):
	"""
	Class intended for use with rex which provides attribute-based lookups for
	`ResolvedPacakge` instances.

	If the package does not exist, the attribute value will be an empty string.
	This allows for attributes to be used to test the presence of a package and
	for non-existent packages to be used in string formatting without causing an
	error.
	"""
	def __init__(self, pkg_res_list):
		for pkg_res in pkg_res_list:
			setattr(self, pkg_res.name, pkg_res)

	def __getattr__(self, attr):
		"""
		return an empty string for non-existent packages to provide an
		easy way to test package existence
		"""
		# For things like '__class__', for instance
		if attr.startswith('__') and attr.endswith('__'):
			try:
				self.__dict__[attr]
			except KeyError:
				raise AttributeError("'%s' object has no attribute "
									 "'%s'" % (self.__class__.__name__,
											   attr))
		return ''

def get_execution_namespace(pkg_res_list):
	env = rex.RexNamespace(env_overrides_existing_lists=True)

	# add special data objects and functions to the namespace
	env['machine'] = rex.MachineInfo()
	env['pkgs'] = ResolvedPackages(pkg_res_list)

# 	# FIXME: build_requires does not actually indicate that we're building
# 	# since it seem like rez-build does not pass this flag (not sure if anything does).
# 	def building():
# 		return self.rctxt.build_requires
# 
# 	env['building'] = building
	return env

##############################################################################
# Resolver
##############################################################################

class Resolver(object):
	"""
	Where all the action happens. This class performs a package resolve.
	"""
	def __init__(self, resolve_mode, quiet=False, verbosity=0, max_fails=-1, time_epoch=0,
		build_requires=False, assume_dt=False, caching=True):
		"""
		resolve_mode: one of: RESOLVE_MODE_EARLIEST, RESOLVE_MODE_LATEST
		quiet: if True then hides unnecessary output (such as the progress dots)
		verbosity: print extra debugging info. One of: 0, 1, 2
		max_fails: return after N failed configuration attempts, default -1 (no limit)
		time_epoch: ignore packages newer than this time-date. Default = 0 which is a special
			case, meaning do not ignore any packages
		assume_dt: Assume dependency transitivity
		caching: If True, resolve info is read from and written to a memcache daemon if possible.
		"""
		if not time_epoch:
			time_epoch = int(time.time())

		self.rctxt = _ResolvingContext()
		self.rctxt.resolve_mode = resolve_mode
		self.rctxt.verbosity = verbosity
		self.rctxt.max_fails = max_fails
		self.rctxt.quiet = quiet
		self.rctxt.build_requires = build_requires
		self.rctxt.assume_dt = assume_dt
		self.rctxt.time_epoch = time_epoch
		self.rctxt.caching = caching

	def guarded_resolve(self, pkg_req_strs, no_os=False, no_path_append=False, is_wrapper=False,
		meta_vars=None, shallow_meta_vars=None, dot_file=None, print_dot=False):
		"""
		Just a wrapper for resolve() which does some command-line friendly stuff and has some 
		extra options for convenience.
		@return None on failure, same as resolve() otherwise.
		"""
		try:
			result = self.resolve(pkg_req_strs, no_os, no_path_append, is_wrapper, \
				meta_vars, shallow_meta_vars)

		except PkgSystemError, e:
			sys.stderr.write(str(e)+'\n')
			return None
		except VersionError, e:
			sys.stderr.write(str(e)+'\n')
			return None
		except PkgFamilyNotFoundError, e:
			sys.stderr.write("Could not find the package family '" + e.family_name + "'\n")
			return None
		except PkgNotFoundError, e:
			sys.stderr.write("Could not find the package '" + e.pkg_req.short_name() + "'\n")
			return None
		except PkgConflictError, e:
			sys.stderr.write("The following conflicts occurred:\n")
			for c in e.pkg_conflicts:
				sys.stderr.write(str(c)+'\n')

			# we still produce a dot-graph on failure
			if e.last_dot_graph:
				if dot_file:
					rez_util.gen_dotgraph_image(e.last_dot_graph, dot_file)
				if print_dot:
					print(e.last_dot_graph)
			return None
		except PkgsUnresolvedError, e:
			sys.stderr.write("The following packages could not be resolved:\n")
			for p in e.pkg_reqs:
				sys.stderr.write(str(p)+'\n')
			return None
		except PkgCommandError, e:
			sys.stderr.write("There was a problem with the resolved command list:\n")
			sys.stderr.write(str(e)+'\n')
			return None
		except PkgCyclicDependency, e:
			sys.stderr.write("\nCyclic dependency(s) were detected:\n")
			sys.stderr.write(str(e) + "\n")

			import tempfile
			# write graphs to file
			tmpf = tempfile.mkstemp(suffix='.dot')
			os.write(tmpf[0], str(e))
			os.close(tmpf[0])
			sys.stderr.write("\nThis graph has been written to:\n")
			sys.stderr.write(tmpf[1] + "\n")

			tmpf = tempfile.mkstemp(suffix='.dot')
			os.write(tmpf[0], e.dot_graph)
			os.close(tmpf[0])
			sys.stderr.write("\nThe whole graph (with cycles highlighted) has been written to:\n")
			sys.stderr.write(tmpf[1] + "\n")

			# we still produce a dot-graph on failure
			if dot_file:
				rez_util.gen_dotgraph_image(e.dot_graph, dot_file)
			if print_dot:
				print(e.dot_graph)

			return None

		except PkgConfigNotResolvedError, e:
			sys.stderr.write("The configuration could not be resolved:\n")
			for p in e.pkg_reqs:
				sys.stderr.write(str(p)+'\n')
			sys.stderr.write("The failed configuration attempts were:\n")
			for s in e.fail_config_list:
				sys.stderr.write(s+'\n')

			# we still produce a dot-graph on failure
			if dot_file:
				rez_util.gen_dotgraph_image(e.last_dot_graph, dot_file)
			if print_dot:
				print(e.last_dot_graph)

			return None

		pkg_res_list, env_cmds, dot_graph, nfails = result

		if print_dot:
			print(dot_graph)

		if dot_file:
			rez_util.gen_dotgraph_image(dot_graph, dot_file)

		return result

	def resolve(self, pkg_reqs, no_os=False, no_path_append=False, is_wrapper=False,
		meta_vars=None, shallow_meta_vars=None):
		"""
		Perform a package resolve.
		Parameters
		----------
		pkg_reqs: list of str or PackageRequest
			packages to resolve into a configuration
		no_os: bool
			whether to include the OS package.
		no_path_append: bool
			whether to append OS-specific paths to PATH when printing an environment
		is_wrapper: bool
			If this env is being resolved for a wrapper, then some very slight changes
			are needed to a normal env, so that wrappers can see one another.
		meta_vars: list of str
			each string is a key whos value will be saved into an
			env-var named REZ_META_<KEY> (lists are comma-separated).
		shallow_meta_vars: list of str
			same as meta-vars, but only the values from those packages directly
			requested are baked into the env var REZ_META_SHALLOW_<KEY>.
		@returns
		(a) a list of ResolvedPackage objects, representing the resolved config;
		(b) a list of Commands which, when processed by a CommandInterpreter, should configure the environment;
		(c) a dot-graph representation of the config resolution, as a string;
		(d) the number of failed config attempts before the successful one was found
		-OR-
		raise the relevant exception, if config resolution is not possible
		"""
		if not no_os:
			os_pkg_req = str_to_pkg_req(rez_filesys._g_os_pkg, self.rctxt.time_epoch)
			pkg_reqs = [os_pkg_req] + pkg_reqs

		if not pkg_reqs:
			return ([], [], "digraph g{}", 0)

		pkg_reqs = [pkg_request(x, self.rctxt.time_epoch) for x in pkg_reqs]
		# get the resolve, possibly read/write cache
		result = self.get_cached_resolve(pkg_reqs)
		if not result:
			result = self.resolve_base(pkg_reqs)
			self.set_cached_resolve(pkg_reqs, result)

		recorder = rex.CommandRecorder()

		if not is_wrapper:
			recorder.setenv('REZ_IN_WRAPPER', '')
			recorder.setenv('REZ_WRAPPER_PATH', '')

		pkg_res_list, commands, dot_graph, nfails = result

		# we need to inject system paths here. They're not there already because they can't be cached
		sys_paths = [os.path.join(os.environ["REZ_PATH"], "bin")]
		if not no_path_append:
			sys_paths += rez_filesys._g_os_paths

		recorder.setenv('PATH', sys_paths)

		recorder.commands.extend(commands)

		# add wrapper stuff
		if is_wrapper:
			recorder.setenv('REZ_IN_WRAPPER', '1')
			recorder.appendenv('PATH', '$REZ_WRAPPER_PATH')

		# add meta env vars
		pkg_req_fam_set = set([x.name for x in pkg_reqs if not x.is_anti()])
		meta_envvars = {}
		shallow_meta_envvars = {}

		for pkg_res in pkg_res_list:
			def _add_meta_vars(mvars, target):
				for key in mvars:
<<<<<<< HEAD
					if key in pkg_res.core_metadata.metadict:
						val = pkg_res.core_metadata.metadict[key]
=======
					if key in pkg_res.stripped_metadata:
						val = pkg_res.stripped_metadata[key]
>>>>>>> f4a5a900
						if isinstance(val, list):
							val = ','.join(val)
						if key not in target:
							target[key] = []
						target[key].append(pkg_res.name + ':' + val)

			if meta_vars:
				_add_meta_vars(meta_vars, meta_envvars)

			if shallow_meta_vars and pkg_res.name in pkg_req_fam_set:
				_add_meta_vars(shallow_meta_vars, shallow_meta_envvars)

		for k, v in meta_envvars.iteritems():
			recorder.setenv('REZ_META_' + k.upper(), ' '.join(v))
		for k, v in shallow_meta_envvars.iteritems():
			recorder.setenv('REZ_META_SHALLOW_' + k.upper(), ' '.join(v))

		return pkg_res_list, recorder.commands, dot_graph, nfails

	def resolve_base(self, pkg_reqs):
		config = _Configuration(self.rctxt)

		for pkg_req in pkg_reqs:
			# FIXME: normalising should not be necessary because it's done in PackageReuest.__init__
			normalise_pkg_req(pkg_req)
			config.add_package(pkg_req)

		for pkg_req in pkg_reqs:
			name = pkg_req.short_name()
			if name.startswith("__wrapper_"):
				name2 = name.replace("__wrapper_", "")
				config.add_dot_graph_verbatim('"' + name +
					'" [label="%s" style="filled" shape=folder fillcolor="rosybrown1"] ;' \
					% (name2))
			else:
				config.add_dot_graph_verbatim('"' + name +
					'" [style=filled shape=box fillcolor="rosybrown1"] ;')

		if (self.rctxt.verbosity != 0):
			print
			print "initial config:"
		if (self.rctxt.verbosity == 1):
			print str(config)
		elif (self.rctxt.verbosity == 2):
			config.dump()

		# do the config resolve - all the action happens here!
		pkg_res_list = config.resolve_packages()

		# color resolved packages in graph
		for pkg_res in pkg_res_list:
			config.add_dot_graph_verbatim('"' + pkg_res.short_name() + \
				'" [style=filled fillcolor="darkseagreen1"] ;')

		if (self.rctxt.verbosity != 0):
			print
			print "final config:"
		if (self.rctxt.verbosity == 1):
			print str(config)
			print
		elif (self.rctxt.verbosity == 2):
			config.dump()
			print

		command_recorder = self.record_commands(pkg_reqs, pkg_res_list)

		# build the dot-graph representation
		dot_graph = config.get_dot_graph_as_string()

		if get_memcache().caching_enabled():
			# here we remove unnecessary data, because if caching is on then it's gonna be sent over
			# the network, and we want to minimise traffic.
			for pkg_res in pkg_res_list:
				pkg_res.strip()

		result = (pkg_res_list, command_recorder.commands, dot_graph, len(self.rctxt.config_fail_list))

		# we're done
		return result

	def record_commands(self, pkg_reqs_list, pkg_res_list):
		# build the environment commands
		res_pkg_strs = [x.short_name() for x in pkg_res_list]
		full_req_str = ' '.join([x.short_name() for x in pkg_reqs_list])

		# the environment dictionary to be passed during execution of python code.
		env = get_execution_namespace(pkg_res_list)

		env["REZ_USED"] = rez_filesys._g_rez_path
		env["REZ_PREV_REQUEST"] = "$REZ_REQUEST"
		env["REZ_REQUEST"] = full_req_str
		env["REZ_RAW_REQUEST"] = full_req_str
		env["PYTHONPATH"] = "%s/python" % rez_filesys._g_rez_path
		env["REZ_RESOLVE"] = " ".join(res_pkg_strs)
		env["REZ_RESOLVE_MODE"] = self.rctxt.resolve_mode
		env["REZ_FAILED_ATTEMPTS"] = len(self.rctxt.config_fail_list)
		env["REZ_REQUEST_TIME"] = self.rctxt.time_epoch

		# master recorder. this holds all of the commands to be interpreted
		recorder = env.get_command_recorder()

		recorder.comment("-" * 30)
		recorder.comment("START of package commands")
		recorder.comment("-" * 30)

		set_vars = {}

		for pkg_res in pkg_res_list:
			# reset, so we can isolate recorded commands for this package
			# master recorder. this holds all of the commands to be interpreted
			pkg_recorder = rex.CommandRecorder()
			env.set_command_recorder(pkg_recorder)
			pkg_recorder.comment("Commands from package %s" % pkg_res.name)

			prefix = "REZ_" + pkg_res.name.upper()

			env[prefix + "_VERSION"] = pkg_res.version
			env[prefix + "_BASE"] = pkg_res.base
			env[prefix + "_ROOT"] = pkg_res.root

			# new style:
			if isinstance(pkg_res.raw_commands, basestring):
				env['this'] = pkg_res
				env['root'] = pkg_res.root
				env['base'] = pkg_res.base
				# FIXME: must disable expand because it will convert from VersionString to str
				env.set('version', pkg_res.version, expand=False)

				try:
					exec pkg_res.raw_commands in env
				except Exception as err:
					import traceback
					raise PkgCommandError("%s:\n %s" % (pkg_res.short_name(),
													    traceback.format_exc(err)))
			# old style:
			elif isinstance(pkg_res.raw_commands, list):
				for cmd in pkg_res.raw_commands:
					# convert to new-style
					parse_export_command(cmd, env)

			pkg_res.commands = pkg_recorder.get_commands()

			# check for variables set by multiple packages
			for cmd in pkg_res.commands:
				if cmd.name == 'setenv':
					if set_vars.get(cmd.key, None) not in [None, pkg_res.name]:
						raise PkgCommandError("Package %s overwrote value set by "
											  "package %s" % (pkg_res.name,
															  set_vars[cmd.key]))
					set_vars[cmd.key] = pkg_res.name

			# add commands from current package to master recorder
			recorder.commands.extend(pkg_res.commands)

		recorder.comment("-" * 30)
		recorder.comment("END of package commands")
		recorder.comment("-" * 30)
		return recorder

	def set_cached_resolve(self, pkg_reqs, result):
		if not get_memcache().caching_enabled():
			return

		# if any local packages are involved, don't cache
		pkg_res_list = result[0]
		for pkg_res in pkg_res_list:
			if pkg_res.base.startswith(rez_filesys._g_local_pkgs_path):
				return

		get_memcache().store_resolve(rez_filesys._g_syspaths_nolocal, pkg_reqs,
									 result, self.rctxt.time_epoch)

	def get_cached_resolve(self, pkg_reqs):
		# the 'cache timestamp' is the most recent timestamp of all the resolved packages. Between
		# here and rctxt.time_epoch, the resolve will be the same.
		if not get_memcache().caching_enabled():
			return None

		result, cache_timestamp = get_memcache().get_resolve(
			rez_filesys._g_syspaths_nolocal, pkg_reqs, self.rctxt.time_epoch)
		
		if not result:
			return None

		pkg_res_list = result[0]

		# discard cache if any version of any resolved pkg is also present as a local pkg,
		# unless the versions fall outside of that pkg's max bounds.
		if rez_filesys._g_local_pkgs_path in rez_filesys._g_syspaths:
			for pkg_res in pkg_res_list:
				fam_path = os.path.join(rez_filesys._g_local_pkgs_path, pkg_res.name)
				if os.path.isdir(fam_path):
					# todo max bounds check
					print_cache_warning(("Presence of local package directory %s " + \
						"caused cache miss") % fam_path)
					return None

		"""
		# if any version of any resolved packages also appear in a local package path, and that 
		# path has been modified since the cache timestamp, then discard the cached resolve.
		# TODO incorrect, time has no effect. Can only discard based on 'pkg max bounds'
		if rez_filesys._g_local_pkgs_path in rez_filesys._g_syspaths:
			for pkg_res in pkg_res_list:
				fam_path = os.path.join(rez_filesys._g_local_pkgs_path, pkg_res.name)
				if os.path.isdir(fam_path):
					path_modtime = int(os.path.getmtime(fam_path))
					if path_modtime >= cache_timestamp:
						print >> sys.stderr, "LOCAL package forced no cache resolve!"
						return None
		"""

		env_cmds = result[1]
		env_cmds.append("export REZ_RESOLVE_FROM_CACHE=1")
		env_cmds.append("export REZ_CACHE_TIMESTAMP=%d" % cache_timestamp)

		return result


##############################################################################
# Public Functions
##############################################################################

def parse_pkg_req_str(pkg_str):
	"""
	Helper function: parses a package request string (eg 'boost-1.36').
	Note that a version string ending in '=e','=l' will result in a package request
	that immediately resolves to earliest/latest version.
	"""
	if pkg_str.endswith("=l"):
		latest = True
	elif pkg_str.endswith("=e"):
		latest = False
	else:
		latest = None
	pkg_str = pkg_str.rsplit("=", 1)[0]
	name, verrange = split_name(pkg_str)
	return name, verrange, latest

def pkg_request(req, timestamp):
	"""
	Helper function: turns a package string (eg 'boost-1.36') into a `PackageRequest`.
	Note that a version string ending in '=e','=l' will result in a package request
	that immediately resolves to earliest/latest version.
	"""
	if isinstance(req, PackageRequest):
		return req
	return str_to_pkg_req(req, timestamp)

def str_to_pkg_req(pkg_str, timestamp):
	"""
	Helper function: turns a package string (eg 'boost-1.36') into a `PackageRequest`.
	Note that a version string ending in '=e','=l' will result in a package request
	that immediately resolves to earliest/latest version.
	"""
	name, verrange, latest = parse_pkg_req_str(pkg_str)
	return PackageRequest(name, verrange, latest, timestamp)

def anti_name(pkg):
	"""
	Return the name of the anti-package for the given package.
	
	pkg may be a PackageRequest, _Package, or string
	"""
	if isinstance(pkg, (PackageRequest, _Package)):
		name = pkg.name
	else:
		name = pkg
	if name[0] == '!':
		raise RezError("Already an anti-package: %r" % name)
	if name[0] == '~':
		return '!' + name[1:]
	return '!' + name

def get_pkg(pkg_str):
	"""
	Return a `Package` instance for the given package string
	"""
	# TODO: prevent anti and weak package strings?
	name, verrange, latest = parse_pkg_req_str(pkg_str)
	latest = True if latest is None else latest
	pkg = package_family(name).version_package(
		VersionRange(verrange),
		latest)
	if not pkg:
		raise PkgNotFoundError(pkg_str)

	return pkg

def make_random_color_string():
	cols = []
	cols.append(random.randint(0,255))
	cols.append(random.randint(0,255))
	cols.append(random.randint(0,255))
	if(cols[0]+cols[1]+cols[2] > 400):
		cols[random.randint(0,2)] = random.randint(0,100)
	s = "#"
	for c in cols:
		h = hex(c)[2:]
		if len(h) == 1:
			h = '0' + h
		s = s + h
	return s


##############################################################################
# Internal Classes
##############################################################################

class _ResolvingContext(object):
	"""
	Resolving context
	"""
	def __init__(self):
		self.resolve_mode = RESOLVE_MODE_NONE
		self.verbosity = 0
		self.max_fails = -1
		self.config_fail_list = []
		self.last_fail_dot_graph = None
		self.time_epoch = 0
		self.quiet = False
		self.build_requires = False
		self.assume_dt = False


class _PackageVariant(object):
	"""
	A package variant. The 'working list' member is a list of dependencies that are
	removed during config resolution - a variant with an empty working_list is fully
	resolved. This class has been written with foward compatibility in mind - currently
	a variant is just a list of dependencies, but it may later become a dict, with
	more info than just dependencies.
	"""
	def __init__(self, metadata_node, _working_list=None):
		self.metadata = metadata_node
		if _working_list is not None:
			self.working_list = _working_list[:]
		elif type(self.metadata) == list:
			self.working_list = self.metadata[:]
		else:
			raise PkgSystemError("malformed variant metadata: " + str(self.metadata))

	def copy(self):
		return _PackageVariant(self.metadata, self.working_list)

	def __str__(self):
		return str(self.metadata)


class _Package(object):
	"""
	Internal package representation
	"""
	def __init__(self, pkg_req):
		self.is_transitivity = False
		self.has_added_transitivity = False
		self.base_path = None
		self.metadata = None
		self.variants = None
		self.root_path = None
		self.timestamp = None
		if pkg_req:
			self.name = pkg_req.name
			self.version_range = pkg_req.version_range

			if not self.is_anti() and not get_memcache().package_family_exists(self.name):
				raise PkgFamilyNotFoundError(self.name)
		else:
			self.name = None
			self.version_range = None

	def copy(self, skip_version_range=False):
		p = _Package(None)
		p.is_transitivity = self.is_transitivity
		p.has_added_transitivity = self.has_added_transitivity
		p.name = self.name
		p.base_path = self.base_path
		p.root_path = self.root_path
		p.metadata = self.metadata
		p.timestamp = self.timestamp

		if not skip_version_range:
			p.version_range = self.version_range.copy()

		p.variants = None
		if self.variants is not None:
			p.variants = [x.copy() for x in self.variants]
		return p

	def get_variants(self):
		"""
		Return package variants, if any
		"""
		return self.variants

	def as_package_request(self):
		"""
		Return this package as a package-request
		"""
		# FIXME: should we pass the memcache too?
		return PackageRequest(self.name, str(self.version_range))

	def is_anti(self):
		"""
		Return True if this is an anti-package
		"""
		return (self.name[0] == '!')

	def short_name(self):
		"""
		Return a short string representation, eg 'boost-1.36'
		"""
		if self.version_range.is_any():
			return self.name
		else:
			return self.name + '-' + str(self.version_range)

		return self.name + '-' + str(self.version_range)

	def is_metafile_resolved(self):
		"""
		Return True if this package has had its metafile resolved
		"""
		return (self.base_path != None)

	def is_resolved(self):
		"""
		Return True if this package has been resolved (ie, there are either no
		variants, or a specific variant has been chosen)
		"""
		return (self.root_path != None)

	def resolve(self, root_path):
		"""
		Resolve this package, ie set its root path

		.. todo::
			 optimisation: just do this right at the end of resolve_packages
		"""
		self.root_path = root_path

	# Get commands with string-replacement
	def get_resolved_commands(self):
		"""
		NOTE: this is deprecated with the addition of the python rex execution language

		Get commands with string replacement
		"""
		if self.is_resolved() and self.metadata.commands:
			version = str(self.version_range)
			vernums = version.split('.') + ['', '']
			major_version = vernums[0]
			minor_version = vernums[1]
			user = os.getenv("USER", "UNKNOWN_USER")

			new_cmds = []
			for cmd in self.metadata.commands:
				cmd = cmd.replace("!VERSION!", version)
				cmd = cmd.replace("!MAJOR_VERSION!", major_version)
				cmd = cmd.replace("!MINOR_VERSION!", minor_version)
				cmd = cmd.replace("!BASE!", self.base_path)
				cmd = cmd.replace("!ROOT!", self.root_path)
				cmd = cmd.replace("!USER!", user)
				new_cmds.append(cmd)
			return new_cmds
		else:
			return None

	def get_package(self, latest=True, exact=False, timestamp=0):
		return package_family(self.name).version_package(
			self.version_range,
			timestamp=timestamp,
			latest=latest, exact=exact)

	def resolve_metafile(self, timestamp=0):
		"""
		attempt to resolve the metafile, the metadata member will be set if
		successful, and True will be returned. If the package has no variants,
		then its root-path is set and this package is regarded as fully-resolved.
		"""
		is_any = self.version_range.is_any()
		if not is_any and self.version_range.is_inexact():
			return False

		if not self.base_path:
			pkg = self.get_package(exact=True, timestamp=timestamp)
			if pkg is not None:
				self.timestamp = pkg.timestamp
				self.base_path = pkg.base
				self.metadata = pkg.stripped_metadata
				metafile_variants = self.metadata.variants
				if metafile_variants:
					# convert variants from metafile into _PackageVariants
					self.variants = []
					for metavar in metafile_variants:
						pkg_var = _PackageVariant(metavar)
						self.variants.append(pkg_var)
				else:
					# no variants, we're fully resolved
					self.resolve(self.base_path)

		return (self.base_path != None)

	def get_metadata(self, latest=True, timestamp=0):
		pkg = self.get_package(latest=latest, exact=False, timestamp=timestamp)

		if not pkg:
			return
		return pkg.stripped_metadata

	def __str__(self):
		l = [ self.short_name() ]
		if self.root_path:
			l.append('R' + self.root_path)
		elif self.base_path:
			l.append('B' + self.base_path)
		if(self.is_transitivity):
			l.append('t')

		variants = self.get_variants()
		if (variants):
			vars = []
			for var in variants:
				vars.append(var.working_list)
			l.append("working_vars:" + str(vars))
		return str(l)




class _Configuration(object):
	"""
	Internal configuration representation
	"""
	s_uid = 0

	def __init__(self, rctxt, inc_uid = False):
		# resolving context
		self.rctxt = rctxt
		# packages map, for quick lookup
		self.pkgs = {}
		# packages list, for order retention wrt resolving
		self.families = []
		# connections in a dot graph
		self.dot_graph = []
		# uid
		if inc_uid:
			_Configuration.s_uid += 1
		self.uid = _Configuration.s_uid

	def get_num_packages(self):
		"""
		return number of packages
		"""
		num = 0
		for name,pkg in self.pkgs.iteritems():
			if not pkg.is_anti():
				num += 1
		return num

	def get_num_resolved_packages(self):
		"""
		return number of resolved packages
		"""
		num = 0
		for name,pkg in self.pkgs.iteritems():
			if pkg.is_resolved():
				num += 1
		return num

	def all_resolved(self):
		"""
		returns True if all packages are resolved
		"""
		return (self.get_num_resolved_packages() == self.get_num_packages())

	ADDPKG_CONFLICT 	= 0
	ADDPKG_ADD 			= 1
	ADDPKG_NOEFFECT		= 2

	def test_pkg_req_add(self, pkg_req, create_pkg_add):
		"""
		test the water to see what adding a package request would do to the config.
		
		Returns an ADDPKG_* constant and a _Package instance (or None).

		Possible results are:

		- (ADDPKG_CONFLICT, pkg_conflicting):
			The package cannot be added because it would conflict with
			pkg_conflicting
		- (ADDPKG_NOEFFECT, None):
			The package doesn't need to be added, there is an identical package
			already there
		- (ADDPKG_ADD, pkg_add):
			The package can be added, and the config updated accordingly by
			adding pkg_add (replacing a package with the same family name if it
			already exists in the config)

		.. note::
			that if 'create_pkg_add' is False, then 'pkg_add' will always be None.
		"""

		# do a shortcut and test pkg short-names, if they're identical then we can often
		# return 'NOEFFECT'. Sometimes short names can mismatch, but actually be identical,
		# but this is of no real consequence, and testing on short-name is a good optimisation
		# (testing VersionRanges for equality is not trivial)
		pkg_shortname = pkg_req.short_name()

		pkg_req_ver_range = pkg_req.version_range

		if pkg_req.is_anti():

			if pkg_req.name[1:] in self.pkgs:
				config_pkg = self.pkgs[pkg_req.name[1:] ]

				# if anti and existing non-anti don't overlap then no effect
				ver_range_intersect = config_pkg.version_range.get_intersection(pkg_req_ver_range)
				if not ver_range_intersect:
					return (_Configuration.ADDPKG_NOEFFECT, None)

				# if (inverse of anti) and non-anti intersect, then reduce existing non-anti,
				# otherwise there is a conflict
				pkg_req_inv_ver_range = pkg_req_ver_range.get_inverse()
				ver_range_intersect = config_pkg.version_range.get_intersection(pkg_req_inv_ver_range)
				if ver_range_intersect:
					pkg_add = None
					if create_pkg_add:
						pkg_add = config_pkg.copy(True)
						pkg_add.version_range = ver_range_intersect
						return (_Configuration.ADDPKG_ADD, pkg_add)
				else:
					return (_Configuration.ADDPKG_CONFLICT, config_pkg)

			# union with anti if one already exists
			if pkg_req.name in self.pkgs:
				config_pkg = self.pkgs[pkg_req.name]
				if (config_pkg.short_name() == pkg_shortname):
					return (_Configuration.ADDPKG_NOEFFECT, None)

				ver_range_union = config_pkg.version_range.get_union(pkg_req_ver_range)
				pkg_add = None
				if create_pkg_add:
					pkg_add = config_pkg.copy(True)
					pkg_add.version_range = ver_range_union
				return (_Configuration.ADDPKG_ADD, pkg_add)
		else:
			try:
				config_pkg = self.pkgs[anti_name(pkg_req)]
			except KeyError:
				# does not exist. move on
				pass
			else:
				# if non-anti and existing anti don't overlap then pkg can be added
				ver_range_intersect = config_pkg.version_range.get_intersection(pkg_req_ver_range)
				if not ver_range_intersect:
					pkg_add = None
					if create_pkg_add:
						pkg_add = _Package(pkg_req)
					return (_Configuration.ADDPKG_ADD, pkg_add)

				# if non-anti and (inverse of anti) intersect, then add reduced anti,
				# otherwise there is a conflict
				config_pkg_inv_ver_range = config_pkg.version_range.get_inverse()
				ver_range_intersect = config_pkg_inv_ver_range.get_intersection(pkg_req_ver_range)
				if ver_range_intersect:
					pkg_add = None
					if create_pkg_add:
						pkg_add = _Package(pkg_req)
						pkg_add.version_range = ver_range_intersect
						return (_Configuration.ADDPKG_ADD, pkg_add)
				else:
					return (_Configuration.ADDPKG_CONFLICT, config_pkg)

			# intersect with non-anti if one already exists, and conflict if no intersection
			if pkg_req.name in self.pkgs:
				config_pkg = self.pkgs[pkg_req.name]
				if (config_pkg.short_name() == pkg_shortname):
					return (_Configuration.ADDPKG_NOEFFECT, None)

				ver_range_intersect = config_pkg.version_range.get_intersection(pkg_req_ver_range)
				if ver_range_intersect:
					pkg_add = None
					if create_pkg_add:
						pkg_add = config_pkg.copy(True)
						pkg_add.version_range = ver_range_intersect
					return (_Configuration.ADDPKG_ADD, pkg_add)
				else:
					return (_Configuration.ADDPKG_CONFLICT, config_pkg)

		# package can be added directly, doesn't overlap with anything
		pkg_add = None
		if create_pkg_add:
			pkg_add = _Package(pkg_req)
		return (_Configuration.ADDPKG_ADD, pkg_add)

	def get_conflicting_package(self, pkg_req):
		"""
		return a package in the current configuration that 'pkg' would conflict with, or
		None if no conflict would occur
		"""
		result, pkg_conflict = self.test_pkg_req_add(pkg_req, False)
		if (result == _Configuration.ADDPKG_CONFLICT):
			return pkg_conflict
		else:
			return None

	PKGCONN_REDUCE 		= 0
	PKGCONN_RESOLVE 	= 1
	PKGCONN_REQUIRES 	= 2
	PKGCONN_CONFLICT	= 3
	PKGCONN_VARIANT		= 4
	PKGCONN_CYCLIC		= 5
	PKGCONN_TRANSITIVE	= 6

	def add_package(self, pkg_req, parent_pkg=None, dot_connection_type=0):
		"""
		add a package request to this configuration, optionally describing the 'parent'
		package (ie the package that requires it), and the type of dot-graph connection,
		if the pkg has a parent pkg.
		"""
		# test to see what adding this package would do
		result, pkg = self.test_pkg_req_add(pkg_req, True)

		self._add_package_to_dot_graph(pkg_req.short_name(), pkg, result,
									   parent_pkg, dot_connection_type)

		if (result == _Configuration.ADDPKG_CONFLICT):
			pkg_conflict = PackageConflict(pkg.as_package_request(), pkg_req)
			raise PkgConflictError([ pkg_conflict ], self.rctxt.last_fail_dot_graph)

		elif (result == _Configuration.ADDPKG_ADD) and pkg:
			if dot_connection_type == _Configuration.PKGCONN_TRANSITIVE:
				pkg.is_transitivity = True

			# add pkg, possibly replacing existing pkg. This is to retain order of package addition,
			# since package resolution is sensitive to this
			if (not pkg.is_anti()) and (not (pkg.name in self.pkgs)):
				self.families.append(pkg.name)
			self.pkgs[pkg.name] = pkg

			# if pkg is non-anti then remove its anti from the config, if it's there. Adding a
			# non-anti pkg to the config without a conflict occurring always means we can safely
			# remove the anti pkg, if it exists.
			if not pkg.is_anti():
				if anti_name(pkg) in self.pkgs:
					del self.pkgs[anti_name(pkg)]

	def _add_package_to_dot_graph(self, short_name, pkg, result, parent_pkg=None,
								  dot_connection_type=0):
		if parent_pkg:
			if dot_connection_type == _Configuration.PKGCONN_TRANSITIVE:
				connt = _Configuration.PKGCONN_TRANSITIVE
				self.add_dot_graph_verbatim('"' + short_name + \
					'" [ shape=octagon ] ;')
			else:
				connt = _Configuration.PKGCONN_REQUIRES
			self.dot_graph.append( ( parent_pkg.short_name(), ( short_name, connt ) ) )

		if (result == _Configuration.ADDPKG_CONFLICT):
			self.dot_graph.append( ( pkg.short_name(), ( short_name, \
				_Configuration.PKGCONN_CONFLICT ) ) )
			self.rctxt.last_fail_dot_graph = self.get_dot_graph_as_string()

		elif (result == _Configuration.ADDPKG_ADD) and pkg:

			# update dot-graph
			pkgname = pkg.short_name()
			if pkg.name in self.pkgs:
				connt = dot_connection_type
				if (connt != _Configuration.PKGCONN_RESOLVE):
					connt = _Configuration.PKGCONN_REDUCE

				pkgname_existing = self.pkgs[pkg.name].short_name()
				# if pkg and pkg-existing have same short-name, then a further-reduced package was already
				# in the config (eg, we added 'python' to a config with 'python-2.5')
				if (pkgname_existing == pkgname):
					self.dot_graph.append( ( short_name, ( pkgname_existing, connt ) ) )
				else:
					self.dot_graph.append( ( pkgname_existing, ( pkgname, connt ) ) )
			self.dot_graph.append( ( pkgname, None ) )

	def get_dot_graph_as_string(self):
		"""
		return a string-representation of the dot-graph. You should be able to
		write this to file, and view it in a dot viewer, such as dotty or graphviz
		"""
		dotstr = "digraph g { \n"
		conns = set()

		for connection in self.dot_graph:
			if type(connection) == type(""):
				verbatim_txt = connection
				dotstr += verbatim_txt + '\n';
			else:
				if connection not in conns:
					if connection[1]:
						dep, conntype = connection[1]
						dotstr += '"' + connection[0] + '" -> "' + dep + '" '
						if(conntype == _Configuration.PKGCONN_REQUIRES):
							col = make_random_color_string()
							conn_style = '[label=needs color="' + col + '" fontcolor="' + col + '"]'
						elif(conntype == _Configuration.PKGCONN_TRANSITIVE):
							col = make_random_color_string()
							conn_style = '[label=willneed color="' + col + '" fontcolor="' + col + '"]'
						elif(conntype == _Configuration.PKGCONN_RESOLVE):
							conn_style = '[label=resolve color="green4" fontcolor="green4" style="bold"]'
						elif(conntype == _Configuration.PKGCONN_REDUCE):
							conn_style = '[label=reduce color="grey30" fontcolor="grey30" style="dashed"]'
						elif(conntype == _Configuration.PKGCONN_VARIANT):
							conn_style = '[label=variant color="grey30" fontcolor="grey30" style="dashed"]'
						elif(conntype == _Configuration.PKGCONN_CYCLIC):
							conn_style = '[label=CYCLE color="red" fontcolor="red" fontsize="30" style="bold"]'
						else:
							conn_style = '[label=CONFLICT color="red" fontcolor="red" fontsize="30" style="bold"]'
						dotstr += conn_style + ' ;\n'
					else:
						dotstr += '"' + connection[0] + '" ;\n'
					conns.add(connection)

		dotstr += "}\n"
		return dotstr

	def add_dot_graph_verbatim(self, txt):
		"""
		add a verbatim string to the dot-graph output
		"""
		self.dot_graph.append(txt)

	def copy(self):
		"""
		return a shallow copy
		"""
		confcopy = _Configuration(self.rctxt)
		confcopy.pkgs = self.pkgs.copy()
		confcopy.families = self.families[:]
		confcopy.dot_graph = self.dot_graph[:]
		return confcopy

	def deep_copy(self):
		confcopy = _Configuration(self.rctxt)
		confcopy.families = self.families[:]
		confcopy.dot_graph = self.dot_graph[:]

		confcopy.pkgs = {}
		for k,v in self.pkgs.iteritems():
			confcopy.pkgs[k] = v.copy()

		return confcopy

	def swap(self, a):
		"""
		swap this config's contents with another
		"""
		self.pkgs, a.pkgs = a.pkgs, self.pkgs
		self.families, a.families = a.families, self.families
		self.dot_graph, a.dot_graph = a.dot_graph, self.dot_graph

	def get_unresolved_packages_as_package_requests(self):
		"""
		return a list of unresolved packages as package requests
		"""
		pkg_reqs = []
		for name,pkg in self.pkgs.iteritems():
			if (not pkg.is_resolved()) and (not pkg.is_anti()):
				pkg_reqs.append(pkg.as_package_request())
		return pkg_reqs

	def get_all_packages_as_package_requests(self):
		"""
		return a list of all packages as package requests
		"""
		pkg_reqs = []
		for name,pkg in self.pkgs.iteritems():
			pkg_reqs.append(pkg.as_package_request())
		return pkg_reqs

	def resolve_packages(self):
		"""
		resolve the current configuration - all the action happens here. On success,
		a resolved package list is returned. This function should only fail via an
		exception - if an infinite loop results then there is a bug somewheres.
		Please note that the returned list order is important. Required packages appear
		first, and requirees later... since a package's commands may refer to env-vars set
		in a required package's commands.
		"""

		while (not self.all_resolved()) and \
		    ((self.rctxt.max_fails == -1) or (len(self.rctxt.config_fail_list) <= self.rctxt.max_fails)):

			# do an initial resolve pass
			self.resolve_packages_no_filesys()
			if self.all_resolved():
				break

			# fail if not all resolved and mode=none
			if (not self.all_resolved()) and (self.rctxt.resolve_mode == RESOLVE_MODE_NONE):
				pkg_reqs = self.get_unresolved_packages_as_package_requests()
				raise PkgsUnresolvedError(pkg_reqs)

			# add transitive dependencies
			self.add_transitive_dependencies()

			# this shouldn't happen here but just in case...
			if self.all_resolved():
				break

			# find first package with unresolved metafile. Note that self.families exists in
			# order to retain package order, because different package order can result
			# in different configuration resolution.
			pkg = None
			for name in self.families:
				pkg_ = self.pkgs[name]
				if not pkg_.is_metafile_resolved():
					pkg = pkg_
					break

			if not pkg:
				# The remaining unresolved packages must have more than one variant each. So
				# find that variant, out of all remaining packages, that is 'least suitable',
				# and remove it. 'least suitable' means that the variant has largest number
				# of packages that do not intersect with anything in the config.
				if (self.rctxt.verbosity != 0):
					print
					print "Ran out of concrete resolution choices, yet unresolved packages still remain:"
					if (self.rctxt.verbosity == 1):
						print str(self)
					elif (self.rctxt.verbosity == 2):
						self.dump()

				self.remove_least_suitable_variant()

			else:

				ver_range_valid = pkg.version_range
				valid_config_found = False

				# attempt to resolve a copy of the current config with this package resolved
				# as closely as possible to desired (eg in mode=latest, start with latest and
				# work down). The first config to resolve represents the most desirable. Note
				# that resolve_packages will be called recursively
				num_version_searches = 0
				while (not (ver_range_valid == None)) and \
		            ((self.rctxt.max_fails == -1) or \
		            	(len(self.rctxt.config_fail_list) <= self.rctxt.max_fails)):

					num_version_searches += 1

					# resolve package to as closely desired as possible
					try:
						pkg_req_ = PackageRequest(pkg.name,
												  str(ver_range_valid),
												  self.rctxt.resolve_mode==RESOLVE_MODE_LATEST,
												  self.rctxt.time_epoch)
					except PkgsUnresolvedError, e:

						if(num_version_searches == 1):
							# this means that rather than running out of versions of this lib to try, there
							# were never any versions found at all - which means this package doesn't exist
							self.add_dot_graph_verbatim('"' + \
								e.pkg_reqs[0].short_name() + ' NOT FOUND' + \
								'" [style=filled fillcolor="orangered"] ;')
							self.add_dot_graph_verbatim('"' + \
								e.pkg_reqs[0].short_name() + '" -> "' + \
								e.pkg_reqs[0].short_name() + ' NOT FOUND" ;')
							self.rctxt.last_fail_dot_graph = self.get_dot_graph_as_string()

							sys.stderr.write("Warning! Package not found: " + str(e.pkg_reqs[0]) + "\n")
							raise PkgNotFoundError(e.pkg_reqs[0])

						if (self.uid == 0):
							# we're the topmost configuration, and there are no more packages to try -
							# all possible configuration attempts have failed at this point
							break
						else:
							raise e

					pkg_resolve_str = pkg.short_name() + " --> " + pkg_req_.short_name()

					# restrict next package search to one version less desirable
					try:
						if (self.rctxt.resolve_mode == RESOLVE_MODE_LATEST):
							ver_range_valid = ver_range_valid.get_intersection(VersionRange("0+<" + pkg_req_.version))
						else:
							ver_inc = Version(pkg_req_.version).get_inc()
							ver_range_valid = ver_range_valid.get_intersection(VersionRange(str(ver_inc) + '+'))
					except VersionError:
						ver_range_valid = None

					# create config copy, bit of fiddling though cause we want a proper guid
					config2 =_Configuration(self.rctxt, True)
					guid_ = config2.uid

					config2 = self.deep_copy()
					config2.uid = guid_

					if (self.rctxt.verbosity != 0):
						print
						print "SPAWNED NEW CONFIG #" + str(config2.uid) + " FROM PARENT #" + str(self.uid) + \
							" BASED ON FILESYS RESOLUTION: " + pkg_resolve_str

					# attempt to add package to config copy
					try:
						config2.add_package(pkg_req_, None, _Configuration.PKGCONN_RESOLVE)
					except PkgConflictError, e:
						self.rctxt.last_fail_dot_graph = config2.get_dot_graph_as_string()

						if (self.rctxt.verbosity != 0):
							print
							print "CONFIG #" + str(config2.uid) + " FAILED (" + e.__class__.__name__ + "):"
							print str(e)
							print
							print "ROLLING BACK TO CONFIG #" + self.uid
						continue

					if (self.rctxt.verbosity != 0):
						print
						print "config after applying: " + pkg_resolve_str
						if (self.rctxt.verbosity == 1):
							print str(config2)
						elif (self.rctxt.verbosity == 2):
							config2.dump()

					# now fully resolve config copy
					try:
						config2.resolve_packages()
					except ( \
						PkgConfigNotResolvedError, \
						PkgsUnresolvedError, \
						PkgConflictError, \
						PkgNotFoundError, \
						PkgFamilyNotFoundError, \
						PkgSystemError), e:

						# store fail reason into list, unless it's a PkgConfigNotResolvedError - this error just
						# tells us that the sub-config failed because its sub-config failed.
						if (type(e) not in [PkgConfigNotResolvedError, PkgsUnresolvedError]):

							sys.stderr.write("conflict " + str(len(self.rctxt.config_fail_list)) + \
								": " + config2.short_str() + '\n')
							sys.stderr.flush()

							this_fail = "config: (" + str(config2).strip() + "): " + \
								e.__class__.__name__ + ": " + str(e)

							if(self.rctxt.max_fails >= 0):
								if(len(self.rctxt.config_fail_list) <= self.rctxt.max_fails):
									self.rctxt.config_fail_list.append(this_fail)
									if(len(self.rctxt.config_fail_list) > self.rctxt.max_fails):
										self.rctxt.config_fail_list.append( \
											"Maximum configuration failures reached.")
										pkg_reqs_ = self.get_all_packages_as_package_requests()
										raise PkgConfigNotResolvedError(pkg_reqs_, \
											self.rctxt.config_fail_list, self.rctxt.last_fail_dot_graph)
							else:
								self.rctxt.config_fail_list.append(this_fail)

						if (self.rctxt.verbosity != 0):
							print
							print "CONFIG #" + str(config2.uid) + " FAILED (" + e.__class__.__name__ + "):"
							print str(e)
							print
							print "ROLLING BACK TO CONFIG #" + str(self.uid)

						continue

					# if we got here then we have a valid config yay!
					self.swap(config2)
					valid_config_found = True
					break

				if not valid_config_found:
					# we're exhausted the possible versions of this package to try
					fail_msg = "No more versions to be found on filesys: " + pkg.short_name()
					if (self.rctxt.verbosity != 0):
						print
						print fail_msg

					pkg_reqs_ = self.get_all_packages_as_package_requests()
					raise PkgConfigNotResolvedError(pkg_reqs_, \
						self.rctxt.config_fail_list, self.rctxt.last_fail_dot_graph)

		#################################################
		# woohoo, we have a fully resolved configuration!
		#################################################

		# check for cyclic dependencies
		cyclic_deps = self.detect_cyclic_dependencies()
		if len(cyclic_deps) > 0:
			# highlight cycles in the dot-graph
			for pkg1, pkg2 in cyclic_deps:
				self.dot_graph.append( ( pkg1, ( pkg2, _Configuration.PKGCONN_CYCLIC ) ) )

			dot_str = self.get_dot_graph_as_string()
			raise PkgCyclicDependency(cyclic_deps, dot_str)

		# convert packages into a list of package resolutions, forcing them into the correct 
		# order wrt command sourcing
		ordered_fams = self.get_ordered_families()

		pkg_ress = []
		for name in ordered_fams:
			pkg = self.pkgs[name]
			if not pkg.is_anti():
				resolved_cmds = pkg.get_resolved_commands()
				pkg_res = ResolvedPackage(name, str(pkg.version_range), pkg.base_path, \
                    pkg.root_path, resolved_cmds, pkg.metadata, pkg.timestamp)
				pkg_ress.append(pkg_res)

		return pkg_ress

	def _create_family_dependency_tree(self):
		"""
		From the dot-graph, extract a dependency tree containing unversioned pkgs (ie families),
		and a set of all existing families
		"""
		deps = set()
		fams = set()
		for conn in self.dot_graph:
			if (type(conn) != type("")) and \
				(conn[0][0] != '!'):
				fam1 = conn[0].split('-',1)[0]
				fams.add(fam1)
				if (conn[1] != None) and \
					(conn[1][1] == _Configuration.PKGCONN_REQUIRES) and \
					(conn[1][0][0] != '!'):
					fam2 = conn[1][0].split('-',1)[0]
					fams.add(fam2)
					if fam1 != fam2:
						deps.add( (fam1, fam2) )

		return deps, fams

	def get_ordered_families(self):
		"""
		Return the families of all packages in such an order that required packages appear
		before requirees. This means we can properly order package command construction -
		if A requires B, then A's commands might refer to an env-var set in B's commands.
		"""
		fam_list = []
		deps, fams = self._create_family_dependency_tree()

		while len(deps) > 0:
			parents = set()
			children = set()
			for dep in deps:
				parents.add(dep[0])
				children.add(dep[1])

			leaf_fams = children - parents
			if len(leaf_fams) == 0:
				break 	# if we hit this then there are cycle(s) somewhere

			for fam in leaf_fams:
				fam_list.append(fam)

			del_deps = set()
			for dep in deps:
				if dep[1] in leaf_fams:
					del_deps.add(dep)
			deps -= del_deps

			fams -= leaf_fams

		# anything left in the fam set is a topmost node
		for fam in fams:
			fam_list.append(fam)

		return fam_list


	def detect_cyclic_dependencies(self):
		"""
		detect cyclic dependencies, if they exist
		"""
		# extract dependency tree from dot-graph
		deps = self._create_family_dependency_tree()[0]

		# remove leaf nodes
		while len(deps) > 0:
			parents = set()
			children = set()
			for dep in deps:
				parents.add(dep[0])
				children.add(dep[1])

			leaf_fams = children - parents
			if len(leaf_fams) == 0:
				break

			del_deps = set()
			for dep in deps:
				if dep[1] in leaf_fams:
					del_deps.add(dep)
			deps -= del_deps

		# remove topmost nodes
		while len(deps) > 0:
			parents = set()
			children = set()
			for dep in deps:
				parents.add(dep[0])
				children.add(dep[1])

			top_fams = parents - children
			if len(top_fams) == 0:
				break

			del_deps = set()
			for dep in deps:
				if dep[0] in top_fams:
					del_deps.add(dep)
			deps -= del_deps

		# anything left is part of a cyclic loop...

		if len(deps) > 0:
			# inject pkg versions into deps list
			deps2 = set()
			for dep in deps:
				pkg1 = self.pkgs[ dep[0] ].short_name()
				pkg2 = self.pkgs[ dep[1] ].short_name()
				deps2.add( (pkg1, pkg2) )
			deps = deps2

		return deps

	def resolve_packages_no_filesys(self):
		"""
		resolve current packages as far as possible without querying the file system
		"""

		nresolved_metafiles = -1
		nresolved_common_variant_pkgs = -1
		nconflicting_variants_removed = -1
		nresolved_single_variant_pkgs = -1

		while ((( \
				nresolved_metafiles + \
				nresolved_common_variant_pkgs + \
				nconflicting_variants_removed + \
				nresolved_single_variant_pkgs) != 0) and
				(not self.all_resolved())):

			# resolve metafiles
			nresolved_metafiles = self.resolve_metafiles()

			# remove conflicting variants
			nconflicting_variants_removed = self.remove_conflicting_variants()

			# resolve common variant packages
			nresolved_common_variant_pkgs = self.resolve_common_variants()

			# resolve packages with a single, fully-resolved variant
			nresolved_single_variant_pkgs = self.resolve_single_variant_packages()

	def remove_least_suitable_variant(self):
		"""
		remove one variant from any remaining unresolved packages, such that that variant is
		'least suitable' - that is, has the greatest number of packages which do not appear
		in the current configuration
		TODO remove this I think, error instead
		"""

		bad_pkg = None
		bad_variant = None
		bad_variant_score = -1

		for name,pkg in self.pkgs.iteritems():
			if (not pkg.is_resolved()) and (not pkg.is_anti()):
				for variant in pkg.get_variants():
					sc = self.get_num_unknown_pkgs(variant.working_list)
					if (sc > bad_variant_score):
						bad_pkg = pkg
						bad_variant = variant
						bad_variant_score = sc

		bad_pkg.get_variants().remove(bad_variant)

		if (self.rctxt.verbosity != 0):
			print
			print "removed least suitable variant:"
			print bad_pkg.short_name() + " variant:" + str(bad_variant)

	def get_num_unknown_pkgs(self, pkg_strs):
		"""
		given a list of package strings, return the number of packages in the list
		which do not appear in the current configuration
		"""
		num = 0
		for pkg_str in pkg_strs:
			pkg_req = str_to_pkg_req(pkg_str)
			if pkg_req.name not in self.pkgs:
				num += 1

		return num

	def resolve_metafiles(self):
		"""
		for each package, resolve metafiles until no more can be resolved, returning
		the number of metafiles that were resolved.
		"""
		num = 0
		config2 = None

		for name, pkg in self.pkgs.iteritems():
			if (pkg.metadata == None):
				if pkg.resolve_metafile(self.rctxt.time_epoch):
					num += 1

					if (self.rctxt.verbosity != 0):
						print
						print "resolved metafile for " + pkg.short_name() + ":"
					if (self.rctxt.verbosity == 2):
						print str(pkg)

					# add required packages to the configuration, this may
					# reduce wrt existing packages (eg: foo-1 -> foo-1.2 is a reduction)
					if self.rctxt.build_requires:
						requires = (pkg.metadata.build_requires or []) + (pkg.metadata.requires or [])
					else:
						requires = pkg.metadata.requires

					if requires:
						for pkg_str in requires:
							pkg_req = str_to_pkg_req(pkg_str, self.rctxt.time_epoch)

							if (self.rctxt.verbosity != 0):
								print
								print "adding " + pkg.short_name() + \
									"'s required package " + pkg_req.short_name() + '...'

							if not config2:
								config2 = self.copy()
							config2.add_package(pkg_req, pkg)

							if (self.rctxt.verbosity != 0):
								print "config after adding " + pkg.short_name() + \
									"'s required package " + pkg_req.short_name() + ':'
							if (self.rctxt.verbosity == 1):
								print str(config2)
							elif (self.rctxt.verbosity == 2):
								config2.dump()

		if config2:
			self.swap(config2)
		return num


	def add_transitive_dependencies(self):
		"""
		for each package that is inexact and not resolved, calculate the package ranges that
		it must eventually pull in anyway, assuming dependency transitivity, and add those to
		the current configuration.
		"""
		if not self.rctxt.assume_dt:
			return
		while (self._add_transitive_dependencies() > 0):
			pass


	def _add_transitive_dependencies(self):

		num = 0
		config2 = None

		for name, pkg in self.pkgs.iteritems():
			if pkg.is_metafile_resolved():
				continue
			if pkg.is_anti():
				continue
			if pkg.has_added_transitivity:
				continue

			# get the requires lists for the earliest and latest versions of this pkg
			metafile_e = pkg.get_metadata(latest=False, timestamp=self.rctxt.time_epoch)
			if not metafile_e:
				continue

			metafile_l = pkg.get_metadata(latest=True, timestamp=self.rctxt.time_epoch)
			if not metafile_l:
				continue

			pkg.has_added_transitivity = True

			requires_e = metafile_e.requires
			requires_l = metafile_l.requires
			if (not requires_e) or (not requires_l):
				continue

			# find pkgs that exist in the requires of both, and add these to the current
			# config as 'transitivity' packages
			for pkg_str_e in requires_e:
				if (pkg_str_e[0] == '!') or (pkg_str_e[0] == '~'):
					continue

				pkg_req_e = str_to_pkg_req(pkg_str_e, self.rctxt.time_epoch)

				for pkg_str_l in requires_l:
					pkg_req_l = str_to_pkg_req(pkg_str_l, self.rctxt.time_epoch)
					if (pkg_req_e.name == pkg_req_l.name):
						pkg_req = pkg_req_e
						if (pkg_req_e.version != pkg_req_l.version):
							# calc version range
							v_e = Version(pkg_req_e.version)
							v_l = Version(pkg_req_l.version)
							if(not v_e.ge < v_l.lt):
								continue
							v = Version()
							v.ge = v_e.ge
							v.lt = v_l.lt
							if (v.ge == Version.NEG_INF) and (v.lt != Version.INF):
								v.ge = [0]
							pkg_req = PackageRequest(pkg_req_e.name, str(v))

						if not config2:
							config2 = self.copy()
						config2.add_package(pkg_req, pkg, _Configuration.PKGCONN_TRANSITIVE)
						num = num + 1

			# find common variants that exist in both. Note that this code is somewhat redundant,
			# v similar work is done in resolve_common_variants - fix this in rez V2
			variants_e = metafile_e.variants
			variants_l = metafile_l.variants
			if (not variants_e) or (not variants_l):
				continue

			common_pkg_fams = None
			pkg_vers = {}

			for variant in (variants_e + variants_l):
				comm_fams = set()
				for pkgstr in variant:
					pkgreq = str_to_pkg_req(pkgstr, self.rctxt.time_epoch)
					comm_fams.add(pkgreq.name)
					if pkgreq.name in pkg_vers:
						pkg_vers[pkgreq.name].append(pkgreq.version)
					else:
						pkg_vers[pkgreq.name] = [ pkgreq.version ]

				if (common_pkg_fams == None):
					common_pkg_fams = comm_fams
				else:
					common_pkg_fams &= comm_fams

				if len(common_pkg_fams) == 0:
					break

			if (common_pkg_fams != None):
				for pkg_fam in common_pkg_fams:
					ver_range = VersionRange(str("|").join(pkg_vers[pkg_fam]))
					v = Version()
					if len(ver_range.versions) > 0:
						v.ge = ver_range.versions[0].ge
						v.lt = ver_range.versions[-1].lt
						if (v.ge == Version.NEG_INF) and (v.lt != Version.INF):
							v.ge = [0]

						pkg_req = PackageRequest(pkg_fam, str(v))

						if not config2:
							config2 = self.copy()
						config2.add_package(pkg_req, pkg, _Configuration.PKGCONN_TRANSITIVE)
						num = num + 1

		if config2:
			self.swap(config2)
		return num


	def remove_conflicting_variants(self):
		"""
		for each package, remove those variants which contain one or more packages which
		conflict with the current configuration. If a package has all of its variants
		removed in this way, then a pkg-conflict exception will be raised.
		"""

		if (self.rctxt.verbosity == 2):
			print
			print "removing conflicting variants..."

		num = 0

		for name,pkg in self.pkgs.iteritems():

			variants = pkg.get_variants()
			if variants != None:
				conflicts = []

				conflicting_variants = set()
				for variant in variants:
					for pkgstr in variant.metadata:
						pkg_req_ = str_to_pkg_req(pkgstr, self.rctxt.time_epoch)
						pkg_conflicting = self.get_conflicting_package(pkg_req_)
						if pkg_conflicting:
							pkg_req_conflicting = pkg_conflicting.as_package_request()
							pkg_req_this = pkg.as_package_request()
							pc = PackageConflict(pkg_req_conflicting, pkg_req_this, variant.metadata)
							conflicts.append(pc)
							conflicting_variants.add(variant)
							num += 1
							break

				if (len(conflicts) > 0):
					if (len(conflicts) == len(variants)):	# all variants conflict

						self.add_dot_graph_verbatim(\
							'subgraph cluster_variants {\n' + \
							'style=filled ;\n' + \
							'label=variants ;\n' + \
							'fillcolor="lightcyan1" ;' )

						# show all variants and conflicts in dot-graph
						for variant in variants:
							varstr = str(", ").join(variant.metadata)
							self.add_dot_graph_verbatim('"' + varstr + '" [style=filled fillcolor="white"] ;')

						self.add_dot_graph_verbatim('}')

						for variant in variants:
							varstr = str(", ").join(variant.metadata)
							self.dot_graph.append( ( pkg_req_this.short_name(), \
								( varstr, _Configuration.PKGCONN_VARIANT ) ) )
							self.dot_graph.append( ( pkg_req_conflicting.short_name(), \
								( varstr, _Configuration.PKGCONN_CONFLICT ) ) )

						self.rctxt.last_fail_dot_graph = self.get_dot_graph_as_string()
						raise PkgConflictError(conflicts)
					else:
						for cv in conflicting_variants:
							variants.remove(cv)

						if (self.rctxt.verbosity == 2):
							print
							print "removed conflicting variants from " + pkg.short_name() + ':'
							for conflict in conflicts:
								print str(conflict)
		return num


	def resolve_common_variants(self):
		"""
		for each package, find common package families within its variants, and add these to
		the configuration. For eg, if a pkg has 2 variants 'python-2.5' and 'python-2.6',
		then the inexact package 'python-2.5|2.6' will be added to the configuration
		(but only if ALL variants reference a 'python' package). Return the number of
		common package families resolved. Note that if a package contains a single variant,
		this this function will add every package in the variant to the configuration.
		"""

		num = 0
		config2 = self.copy()

		for name,pkg in self.pkgs.iteritems():

			variants = pkg.get_variants()
			if variants != None:

				# find common package families
				pkgname_sets = []
				pkgname_versions = {}
				pkgname_entries = {}

				for variant in variants:
					if (len(variant.working_list) > 0):
						pkgname_set = set()
						for pkgstr in variant.working_list:
							pkg_req = str_to_pkg_req(pkgstr, self.rctxt.time_epoch)
							pkgname_set.add(pkg_req.name)
							if not (pkg_req.name in pkgname_versions):
								pkgname_versions[pkg_req.name] = []
								pkgname_entries[pkg_req.name] = []
							pkgname_versions[pkg_req.name].append(pkg_req.version)
							pkgname_entries[pkg_req.name].append([ variant.working_list, pkgstr ])
						pkgname_sets.append(pkgname_set)

				if (len(pkgname_sets) > 0):
					common_pkgnames = pkgname_sets[0]
					for pkgname_set in pkgname_sets[1:]:
						common_pkgnames = common_pkgnames.intersection(pkgname_set)

					num += len(common_pkgnames)

					# add the union of each common package to the configuration,
					# and remove the packages from the variants' working lists
					for common_pkgname in common_pkgnames:
						ored_pkgs_str = common_pkgname + '-' + '|'.join(pkgname_versions[common_pkgname])
						pkg_req_ = str_to_pkg_req(ored_pkgs_str, self.rctxt.time_epoch)

						normalise_pkg_req(pkg_req_)
						config2.add_package(pkg_req_, pkg)

						for entry in pkgname_entries[common_pkgname]:
							entry[0].remove(entry[1])

						if (self.rctxt.verbosity != 0):
							print
							print "removed common package family '" + common_pkgname + "' from " + pkg.short_name() + \
								"'s variants; config after adding " + pkg_req_.short_name() + ':'
						if (self.rctxt.verbosity == 1):
							print str(config2)
						elif (self.rctxt.verbosity == 2):
							config2.dump()

		self.swap(config2)
		return num

	def resolve_single_variant_packages(self):
		"""
		find packages which have one non-conflicting, fully-resolved variant. These
		packages can now be fully resolved
		"""

		num = 0
		for name,pkg in self.pkgs.iteritems():
			if pkg.is_resolved():
				continue

			variants = pkg.get_variants()
			if (variants != None) and (len(variants) == 1):
				variant = variants[0]
				if (len(variant.working_list) == 0):

					# check resolved path exists
					root_path = os.path.join(pkg.base_path, *variant.metadata)
					if not os.path.isdir(root_path):
						pkg_req_ = pkg.as_package_request()

						self.add_dot_graph_verbatim('"' + \
							pkg_req_.short_name() + ' NOT FOUND' + \
							'" [style=filled fillcolor="orangered"] ;')
						self.add_dot_graph_verbatim('"' + \
							pkg_req_.short_name() + '" -> "' + \
							pkg_req_.short_name() + ' NOT FOUND" ;')
						self.rctxt.last_fail_dot_graph = self.get_dot_graph_as_string()

						sys.stderr.write("Warning! Package not found: " + str(pkg_req_) + "\n")
						raise PkgNotFoundError(pkg_req_, root_path)

					pkg.resolve(root_path)
					num += 1

					if (self.rctxt.verbosity != 0):
						print
						print "resolved single-variant package " + pkg.short_name() + ':'
					if (self.rctxt.verbosity == 1):
						print str(self)
					elif (self.rctxt.verbosity == 2):
						print str(pkg)
		return num

	def dump(self):
		"""
		debug printout
		"""
		for name in self.families:
			pkg = self.pkgs[name]
			if (pkg.metadata == None):
				print pkg.short_name()
			else:
				print str(pkg)

	def __str__(self):
		"""
		short printout
		"""
		str_ = ""
		for name in self.families:
			pkg = self.pkgs[name]
			str_ += pkg.short_name()

			modif="("
			if pkg.is_resolved():
				modif += "r"
			elif pkg.is_metafile_resolved():
				modif += "b"
			else:
				modif += "u"
			if pkg.is_transitivity:
				modif += "t"
			str_ += modif + ") "

		return str_

	def short_str(self):
		"""
		even shorter printout
		"""
		str_ = ""
		for name in self.families:
			pkg = self.pkgs[name]
			str_ += pkg.short_name() + " "
		return str_



##############################################################################
# Internal Functions
##############################################################################


def pkg_to_pkg_req(pkg):
	"""
	Helper fn to convert a _Package to a PackageRequest
	"""
	return PackageRequest(pkg.name, str(pkg.version_range))


# todo remove, this now in pkgReq constr
def normalise_pkg_req(pkg_req):
	"""
	Helper fn to turn a PackageRequest into a regular representation. It is possible
	to describe a package in a way that is not the same as it will end up in the
	system. This is perfectly fine, but it can result in confusing dot-graphs. For
	example, the package 'foo-1|1' is equivalent to 'foo-1'.
	"""
	version_range = VersionRange(pkg_req.version)
	pkg_req.version = str(version_range)

def parse_export_command(cmd, env_obj):
	"""
	parse a bash command and convert it to a EnvironmentVariable action
	"""
	if isinstance(cmd, list):
		cmd = cmd[0]
		pkgname = cmd[1]
	else:
		cmd = cmd
		pkgname = None

	if cmd.startswith('export'):
		var, value = cmd.split(' ', 1)[1].split('=', 1)
		# get an EnvironmentVariable instance
		var_obj = env_obj[var]
		parts = value.split(os.pathsep)
		if len(parts) > 1:
			orig_parts = parts
			parts = [x for x in parts if x]
			if '$' + var in parts:
				# append / prepend
				index = parts.index('$' + var)
				if index == 0:
					# APPEND   X=$X:foo
					for part in parts[1:]:
						var_obj.append(part)
				elif index == len(parts) - 1:
					# PREPEND  X=foo:$X
					# loop in reverse order
					for part in parts[-2::-1]:
						var_obj.prepend(part)
				else:
					raise PkgCommandError("%s: self-referencing used in middle "
										  "of list: %s" % (pkgname, value))

			else:
				if len(parts) == 1:
					# use blank values in list to determine if the original
					# operation was prepend or append
					assert len(orig_parts) == 2
					if orig_parts[0] == '':
						var_obj.append(parts[0])
					elif orig_parts[1] == '':
						var_obj.prepend(parts[0])
					else:
						print "only one value", parts
				else:
					var_obj.set(os.pathsep.join(parts))
		else:
			var_obj.set(value)
	elif cmd.startswith('#'):
		env_obj.comment(cmd[1:].lstrip())
	else:
		# assume we can execute this as a straight command
		env_obj.command(cmd)





#    Copyright 2008-2012 Dr D Studios Pty Limited (ACN 127 184 954) (Dr. D Studios)
#
#    This file is part of Rez.
#
#    Rez is free software: you can redistribute it and/or modify
#    it under the terms of the GNU Lesser General Public License as published by
#    the Free Software Foundation, either version 3 of the License, or
#    (at your option) any later version.
#
#    Rez is distributed in the hope that it will be useful,
#    but WITHOUT ANY WARRANTY; without even the implied warranty of
#    MERCHANTABILITY or FITNESS FOR A PARTICULAR PURPOSE.  See the
#    GNU General Public License for more details.
#
#    You should have received a copy of the GNU Lesser General Public License
#    along with Rez.  If not, see <http://www.gnu.org/licenses/>.<|MERGE_RESOLUTION|>--- conflicted
+++ resolved
@@ -393,13 +393,8 @@
 		for pkg_res in pkg_res_list:
 			def _add_meta_vars(mvars, target):
 				for key in mvars:
-<<<<<<< HEAD
-					if key in pkg_res.core_metadata.metadict:
-						val = pkg_res.core_metadata.metadict[key]
-=======
 					if key in pkg_res.stripped_metadata:
 						val = pkg_res.stripped_metadata[key]
->>>>>>> f4a5a900
 						if isinstance(val, list):
 							val = ','.join(val)
 						if key not in target:
@@ -847,23 +842,26 @@
 
 		Get commands with string replacement
 		"""
-		if self.is_resolved() and self.metadata.commands:
-			version = str(self.version_range)
-			vernums = version.split('.') + ['', '']
-			major_version = vernums[0]
-			minor_version = vernums[1]
-			user = os.getenv("USER", "UNKNOWN_USER")
-
-			new_cmds = []
-			for cmd in self.metadata.commands:
-				cmd = cmd.replace("!VERSION!", version)
-				cmd = cmd.replace("!MAJOR_VERSION!", major_version)
-				cmd = cmd.replace("!MINOR_VERSION!", minor_version)
-				cmd = cmd.replace("!BASE!", self.base_path)
-				cmd = cmd.replace("!ROOT!", self.root_path)
-				cmd = cmd.replace("!USER!", user)
-				new_cmds.append(cmd)
-			return new_cmds
+		if self.is_resolved():
+			if isinstance(self.metadata.commands, list):
+				version = str(self.version_range)
+				vernums = version.split('.') + ['', '']
+				major_version = vernums[0]
+				minor_version = vernums[1]
+				user = os.getenv("USER", "UNKNOWN_USER")
+	
+				new_cmds = []
+				for cmd in self.metadata.commands:
+					cmd = cmd.replace("!VERSION!", version)
+					cmd = cmd.replace("!MAJOR_VERSION!", major_version)
+					cmd = cmd.replace("!MINOR_VERSION!", minor_version)
+					cmd = cmd.replace("!BASE!", self.base_path)
+					cmd = cmd.replace("!ROOT!", self.root_path)
+					cmd = cmd.replace("!USER!", user)
+					new_cmds.append(cmd)
+				return new_cmds
+			else:
+				return self.metadata.commands
 		else:
 			return None
 
@@ -2169,10 +2167,10 @@
 		else:
 			var_obj.set(value)
 	elif cmd.startswith('#'):
-		env_obj.comment(cmd[1:].lstrip())
+		env_obj.command_recorder.comment(cmd[1:].lstrip())
 	else:
 		# assume we can execute this as a straight command
-		env_obj.command(cmd)
+		env_obj.command_recorder.command(cmd)
 
 
 
