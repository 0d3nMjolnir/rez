import os
import subprocess
import sys
import posixpath
import ntpath
import string
import re
import UserDict
import inspect
#import textwrap
import pipes
from rez.settings import settings


ATTR_REGEX_STR = r"([_a-z][_a-z0-9]*)([._a-z][_a-z0-9]*)*"
FUNC_REGEX_STR = r"\([a-z0-9_\-.]*\)"

DEFAULT_ENV_SEP_MAP = {'CMAKE_MODULE_PATH': ';'}

EnvExpand = string.Template

class CustomExpand(string.Template):
    pass

# Add support for {attribute.lookups}
CustomExpand.pattern = re.compile(r"""
    (?<![$])(?:                          # delimiter (anything other than $)
      (?P<escaped>a^)                |   # Escape sequence (not used)
      (?P<named>a^)                  |   # a Python identifier (not used)
      {(?P<braced>%(braced)s             # a braced identifier (with periods), AND...
        (?:%(func)s)?)}              |   # an optional simple function, OR...
      (?P<invalid>a^)                    # Other ill-formed delimiter exprs (not used)
    )
    """ % {'braced': ATTR_REGEX_STR,
           'func': FUNC_REGEX_STR}, re.IGNORECASE | re.VERBOSE)

# # Add support for !{attribute.lookups}
# CustomExpand.pattern = re.compile(r"""
#       %(delim)s(?:                     # delimiter AND...
#       (?P<escaped>%(delim)s)       |   # Escape sequence of repeated delimiter, OR...
#       (?P<named>[_a-z][_a-z0-9]*)  |   # a Python identifier, OR...
#       {(?P<braced>%(braced)s)}     |  # a braced identifier (with periods), OR...
#       (?P<invalid>)                    # Other ill-formed delimiter exprs
#     )
#     """ % {'delim': re.escape(CustomExpand.delimiter),
#            'braced': ATTR_REGEX_STR},
#     re.IGNORECASE | re.VERBOSE)

class ObjectNameDict(UserDict.UserDict):
    """
    Dictionary for doing attribute-based lookups of objects.
    """
    ATTR_REG = re.compile(ATTR_REGEX_STR + '$', re.IGNORECASE)
    FUNC_REG = re.compile("(" + FUNC_REGEX_STR + ')$', re.IGNORECASE)

    def __getitem__(self, key):
        parts = key.split('.')
        funcparts = self.FUNC_REG.split(parts[-1])
        if len(funcparts) > 1:
            parts[-1] = funcparts[0]
            funcarg = funcparts[1]
        else:
            funcarg = None
        attrs = []
        # work our way back through the hierarchy of attributes looking for an
        # object stored directly in the dict with that key.
        found = False
        while parts:
            try:
                result = self.data['.'.join(parts)]
                found = True
                break
            except KeyError:
                # pop off each failed attribute and store it for attribute lookup
                attrs.append(parts.pop())
        if not found:
            raise KeyError(key)

        attrs.reverse()
        # work our way forward through the attribute hierarchy looking up
        # attributes on the found object
        for attr in attrs:
            try:
                result = getattr(result, attr)
            except AttributeError:
                raise AttributeError("Failed to retrieve attribute '%s' of '%s' from %r" \
                                     % (attr, '.'.join(attrs), result))
        # call the result, if requested
        if funcarg:
            # strip ()
            funcarg = funcarg[1:-1]
            if not hasattr(result, '__call__'):
                raise TypeError('%r is not callable' % (result))
            if funcarg:
                result = result(funcarg)
            else:
                result = result()
        return result

    def __setitem__(self, key, value):
        if not isinstance(key, basestring):
            raise TypeError("key must be a string")
        if not self.ATTR_REG.match(key):
            raise ValueError("key must be of the format 'node.attr1.attr2': %r" % key)
        self.data[key] = value

#===============================================================================
# Commands
#===============================================================================

class BaseCommand(object):
    _registry = []

    def __init__(self, *args):
        self.args = args

    def __repr__(self):
        return "%s(%s)" % (self.__class__.__name__,
                           ', '.join(repr(x) for x in self.args))

    @classmethod
    def register_command_type(cls, name, klass):
        cls._registry.append((name, klass))

    @classmethod
    def register(cls):
        cls.register_command_type(cls.name, cls)

    @classmethod
    def get_command_types(cls):
        return tuple(cls._registry)

class EnvCommand(BaseCommand):
    @property
    def key(self):
        return self.args[0]

    @property
    def value(self):
        if len(self.args) == 2:
            return self.args[1]

class Unsetenv(EnvCommand):
    name = 'unsetenv'
Unsetenv.register()

class Setenv(EnvCommand):
    name = 'setenv'

    def pre_exec(self, interpreter):
        key, value = self.args
        if isinstance(value, (list, tuple)):
            value = interpreter._env_sep(key).join(value)
            self.args = key, value

    def post_exec(self, interpreter, result):
        interpreter._set_env_vars.add(self.key)
        return result
Setenv.register()

class Resetenv(EnvCommand):
    name = 'resetenv'

    @property
    def friends(self):
         if len(self.args) == 3:
            return self.args[2]

    def pre_exec(self, interpreter):
        key, value, friends = self.args
        if isinstance(value, (list, tuple)):
            value = interpreter._env_sep(key).join(value)
            self.args = key, value, friends

    def post_exec(self, interpreter, result):
        interpreter._set_env_vars.add(self.key)
        return result
Resetenv.register()

class Prependenv(Setenv):
    name = 'prependenv'
Prependenv.register()

class Appendenv(Setenv):
    name = 'appendenv'
Appendenv.register()

class Alias(BaseCommand):
    name = 'alias'
Alias.register()

class Info(BaseCommand):
    name = 'info'
Info.register()

class Error(BaseCommand):
    name = 'error'
Error.register()

class Command(BaseCommand):
    name = 'command'
Command.register()

class Comment(BaseCommand):
    name = 'comment'
Comment.register()

class Source(BaseCommand):
    name = 'source'
Source.register()

class CommandRecorder(object):
    """
    Utility class for generating a list of `BaseCommand` instances and performing string
    variable expansion on their arguments (For local variables, not for
    environment variables)
    """
    def __init__(self, initial_commands=None):
        self.commands = [] if initial_commands is None else initial_commands
        self._expandfunc = None

    def reset_commands(self):
        self.commands = []

    def get_commands(self):
        return self.commands[:]

    def get_command_methods(self):
        """
        return a list of methods on this class for recording commands.
        methods are return as a list of (name, func) tuples
        """
        return [(name, getattr(self, name)) for name, _ in BaseCommand.get_command_types()]

    def _expand(self, value):
        if self._expandfunc:
            if isinstance(value, (list, tuple)):
                return [self._expandfunc(str(v)) for v in value]
            else:
                return self._expandfunc(str(value))
        return value

    def setenv(self, key, value):
        self.commands.append(Setenv(key, self._expand(value)))

    def unsetenv(self, key):
        self.commands.append(Unsetenv(key))

    def resetenv(self, key, value, friends=None):
        self.commands.append(Resetenv(key, self._expand(value), friends))

    def prependenv(self, key, value):
        self.commands.append(Prependenv(key, self._expand(value)))

    def appendenv(self, key, value):
        self.commands.append(Appendenv(key, self._expand(value)))

    def alias(self, key, value):
        self.commands.append(Alias(key, self._expand(value)))

    def info(self, value=''):
        self.commands.append(Info(self._expand(value)))

    def error(self, value):
        self.commands.append(Error(self._expand(value)))

    def command(self, value):
        self.commands.append(Command(self._expand(value)))

    def comment(self, value):
        self.commands.append(Comment(self._expand(value)))

    def source(self, value):
        self.commands.append(Source(self._expand(value)))

#===============================================================================
# Interpreters
#===============================================================================

class CommandInterpreter(object):
    """
    Abstract base class to interpret a list of commands, usually as a commands
    for a shell.

    Usually the convenience function `interpret` is used rather than accessing
    this class directly.
    """
    def __init__(self, output_style='file', env_sep_map=None, verbose=False):
        '''
        output_style : str
            the style of the output string.  currently only 'file' and 'eval' are
            supported.  'file' is intended to be more human-readable, while 'eval' is
            intended to work in a shell `eval` statement. pratically, this means the
            former is separated by newlines, while the latter is separated by
            semi-colons.
        env_sep_map : dict
            If provided, allows for custom separators for certain environment
            variables.  Should be a map of variable name to path separator.
        verbose : bool or list of str
            if True, causes commands to print additional feedback (using info()).
            can also be set to a list of strings matching command names to add
            verbosity to only those commands.
        '''
        self._output_style = output_style
        self._env_sep_map = env_sep_map if env_sep_map is not None else {}
        self._verbose = verbose
        # TODO: will probably remove these two options
        self._respect_parent_env = True
        self._set_env_vars = set([])

    def get_command_methods(self):
        """
        return a list of methods on this class for interpreting commands.
        methods are return as a list of (name, func) tuples
        """
        return [(name, getattr(self, name)) for name, _ in BaseCommand.get_command_types()]

    def _reset(self):
        self._set_env_vars = set([])

    def _is_verbose(self, command):
        if isinstance(self._verbose, (list, tuple)):
            return command in self._verbose
        else:
            return bool(self._verbose)

    def _execute(self, command_list):
        lines = []
        header = self.begin()
        if header:
            lines.append(header)

        for cmd in command_list:
            func = getattr(self, cmd.name)
            pre_func = getattr(cmd, 'pre_exec', None)
            if pre_func:
                pre_func(self)
            if self._is_verbose(cmd.name):
                self.info("running %s: %s" % (cmd.name, ' '.join(str(x) for x in cmd.args)))
            result = func(*cmd.args)
            post_func = getattr(cmd, 'post_exec', None)
            if post_func:
                result = post_func(self, result)
            if result is not None:
                lines.append(result)
        footer = self.end()
        if footer:
            lines.append(footer)
        line_sep = '\n' if self._output_style == 'file' else ';'
        script = line_sep.join(lines)
        script += line_sep
        return script

    def _env_sep(self, name):
        return self._env_sep_map.get(name, os.pathsep)

    # --- callbacks

    def begin(self):
        pass

    def end(self):
        pass

    # --- commands

    def setenv(self, key, value):
        raise NotImplementedError

    def unsetenv(self, key):
        raise NotImplementedError

    def resetenv(self, key, value, friends=None):
        raise NotImplementedError

    def prependenv(self, key, value):
        raise NotImplementedError

    def appendenv(self, key, value):
        raise NotImplementedError

    def alias(self, key, value):
        raise NotImplementedError

    def info(self, value):
        raise NotImplementedError

    def error(self, value):
        raise NotImplementedError

    def command(self, value):
        raise NotImplementedError

    def comment(self, value):
        raise NotImplementedError

    def source(self, value):
        raise NotImplementedError

class Shell(CommandInterpreter):
    pass

class SH(Shell):
    # This caused a silent abort during rez-env. very bad.
    # def begin(self):
    #     return '# stop on error:\nset -e'

    def setenv(self, key, value):
        return 'export %s="%s"' % (key, value)

    def unsetenv(self, key):
        return "unset %s" % (key,)

    def resetenv(self, key, value, friends=None):
        return self.setenv(key, value)

    def prependenv(self, key, value):
        return 'export %(key)s="%(value)s%(sep)s$%(key)s"' % dict(
            key=key,
            value=value,
            sep=self._env_sep(key))

        # if key in self._set_env_vars:
        #     return 'export {key}="{value}{sep}${key}"'.format(key=key,
        #                                                       sep=self._env_sep(key),
        #                                                       value=value)
        # if not self._respect_parent_env:
        #     return self.setenv(key, value)
        # if self._output_style == 'file':
        #     return textwrap.dedent('''\
        #         if [[ ${key} ]]; then
        #             export {key}="{value}"
        #         else
        #             export {key}="{value}{sep}${key}"
        #         fi'''.format(key=key,
        #                      sep=self._env_sep(key),
        #                      value=value))
        # else:
        #     return "[[ {key} ]] && export {key}={value}{sep}${key} || export {key}={value}".format(key=key,
        #                                                                                            sep=self._env_sep(key),
        #                                                                                            value=value)

    def appendenv(self, key, value):
        return 'export %(key)s="$%(key)s%(sep)s%(value)s"' % dict(
            key=key,
            value=value,
            sep=self._env_sep(key))

        # if key in self._set_env_vars:
        #     return 'export {key}="${key}{sep}{value}"'.format(key=key,
        #                                                       sep=self._env_sep(key),
        #                                                       value=value)
        # if not self._respect_parent_env:
        #     return self.setenv(key, value)
        # if self._output_style == 'file':
        #     return textwrap.dedent('''\
        #         if [[ ${key} ]]; then
        #             export {key}="{value}"
        #         else
        #             export {key}="${key}{sep}{value}"
        #         fi'''.format(key=key,
        #                      sep=self._env_sep(key),
        #                      value=value))
        # else:
        #     return "[[ {key} ]] && export {key}=${key}{sep}{value} || export {key}={value}".format(key=key,
        #                                                                                            sep=self._env_sep(key),
        #                                                                                            value=value)

    def alias(self, key, value):
        # bash aliases don't export to subshells; so instead define a function,
        # then export that function
<<<<<<< HEAD
        return "%(key)s() { %(value)s; };export -f %(key)s;" % dict(key=key,
                                                                    value=value)
=======
        return "{key}() {{ {value}; }};export -f {key};".format(key=key,
                                                              value=value)
>>>>>>> f7b77be5

    def info(self, value):
        # TODO: handle newlines
        return 'echo "%s"' % value

    def error(self, value):
        # TODO: handle newlines
        return 'echo "%s" 1>&2' % value

    def command(self, value):
        def quote(s):
            if '$' not in s:
                return pipes.quote(s)
            return s
        if isinstance(value, (list, tuple)):
            value = ' '.join(quote(x) for x in value)
        return str(value)

    def comment(self, value):
        # TODO: handle newlines
        return "# %s" % value

    def source(self, value):
        return 'source "%s"' % value

class CSH(SH):
    def setenv(self, key, value):
        if re.search("^\${?[A-Z_]+}?$", value):
            return """if ($?{value_}) then
    setenv {key} "{value}"
else
    setenv {key}
endif
""".format(key=key, sep=self._env_sep(key), value=value, value_=value[1:])
        else:
            return 'setenv %s "%s"' % (key, value)

    def unsetenv(self, key):
        return "unsetenv %s" % (key,)

    def resetenv(self, key, value, friends=None):
        return self.setenv(key, value)

    def prependenv(self, key, value):
<<<<<<< HEAD
        return 'setenv %(key)s="%(value)s%(sep)s$%(key)s"' % dict(
            key=key,
            value=value,
            sep=self._env_sep(key))
=======
        return 'setenv {key} {value}{sep}${{{key}}}'.format(key=key, sep=self._env_sep(key), value=value)
>>>>>>> f7b77be5

#         if key in self._set_env_vars:
#             return 'setenv {key}="{value}{sep}${key}"'.format(key=key,
#                                                               sep=self._env_sep(key),
#                                                               value=value)
#         if not self._respect_parent_env:
#             return self.setenv(key, value)
#         return textwrap.dedent('''\
#             if ( ! $?{key} ) then
#                 setenv {key} "{value}"
#             else
#                 setenv {key} "{value}{sep}${key}"
#             endif'''.format(key=key,
#                             sep=self._env_sep(key),
#                             value=value))

    def appendenv(self, key, value):
<<<<<<< HEAD
        return 'setenv %(key)s="$%(key)s%(sep)s%(value)s"' % dict(
            key=key,
            value=value,
            sep=self._env_sep(key))
=======
        return 'setenv {key} ${{{key}}}{sep}{value}'.format(key=key, sep=self._env_sep(key), value=value)
>>>>>>> f7b77be5

#         if key in self._set_env_vars:
#             return 'setenv {key}="${key}{sep}{value}"'.format(key=key,
#                                                               sep=self._env_sep(key),
#                                                               value=value)
#         if not self._respect_parent_env:
#             return self.setenv(key, value)
#         return textwrap.dedent('''\
#             if ( ! $?{key} ) then
#                 setenv {key} "{value}"
#             else
#                 setenv {key} "${key}{sep}{value}"
#             endif'''.format(key=key,
#                             sep=self._env_sep(key),
#                             value=value))

    def alias(self, key, value):
        return "alias %s '%s';" % (key, value)

class Python(CommandInterpreter):
    '''Execute commands in the current python session'''
    def __init__(self, respect_parent_env=False, environ=None, output_style='file', env_sep_map=None, verbose=False):
        CommandInterpreter.__init__(self, output_style=output_style, env_sep_map=env_sep_map, verbose=verbose)
        self._environ = os.environ if environ is None else environ

    def _expand(self, value):
        e = self._environ if isinstance(self._environ, dict) else dict(self._environ.items())
        return EnvExpand(value).safe_substitute(**e)

    def _get_env_list(self, key):
        return self._environ[key].split(self._env_sep(key))

    def _set_env_list(self, key, values):
        self._environ[key] = self._env_sep(key).join(values)

    def _execute(self, command_list):
        CommandInterpreter._execute(self, command_list)
        return self._environ

    def setenv(self, key, value):
        self._environ[key] = self._expand(value)
        settings.env_var_changed(key)

    def unsetenv(self, key):
        self._environ.pop(key)
        settings.env_var_changed(key)

    def resetenv(self, key, value, friends=None):
        self.setenv(key, value)

    def prependenv(self, key, value):
        value = self._expand(value)
        if key in self._set_env_vars or (self._respect_parent_env and key in self._environ):
            parts = self._get_env_list(key)
            parts.insert(0, value)
            self._set_env_list(key, parts)
        else:
            self._environ[key] = value

        # special case: update current python process
        settings.env_var_changed(key)
        if key == 'PYTHONPATH':
            sys.path.insert(0, value)

    def appendenv(self, key, value):
        value = self._expand(value)
        if key in self._set_env_vars or (self._respect_parent_env and key in self._environ):
            parts = self._get_env_list(key)
            parts.append(value)
            self._set_env_list(key, parts)
        else:
            self._environ[key] = value

        # special case: update current python process
        settings.env_var_changed(key)
        if key == 'PYTHONPATH':
            sys.path.append(value)

    def alias(self, key, value):
        pass

    def info(self, value):
        print str(self._expand(value))

    def error(self, value):
        print>>sys.stderr, str(self._expand(value))

    def command(self, value):
        if not isinstance(value, (list, tuple)):
            import shlex
            value = shlex.split(value)
        p = subprocess.Popen(value,
                             env=self._environ)
        p.communicate()

    def comment(self, value):
        pass

    def source(self, value):
        pass

# FIMXE: this is not in working order!!! It is only here for reference
class WinShell(Shell):
    # These are variables where windows will construct the value from the value
    # from system + user + volatile environment values (in that order)
    WIN_PATH_VARS = ['PATH', 'LibPath', 'Os2LibPath']

    def __init__(self, set_global=False):
        self.set_global = set_global

    def setenv(self, key, value):
        value = value.replace('/', '\\\\')
        # Will add environment variables to user environment variables -
        # HKCU\\Environment
        # ...but not to process environment variables
#        return 'setx %s "%s"\n' % ( key, value )

        # Will TRY to add environment variables to volatile environment variables -
        # HKCU\\Volatile Environment
        # ...but other programs won't 'notice' the registry change
        # Will also add to process env. vars
#        return ('REG ADD "HKCU\\Volatile Environment" /v %s /t REG_SZ /d %s /f\n' % ( key, quotedValue )  +
#                'set "%s=%s"\n' % ( key, value ))

        # Will add to volatile environment variables -
        # HKCU\\Volatile Environment
        # ...and newly launched programs will detect this
        # Will also add to process env. vars
        if self.set_global:
            # If we have a path variable, make sure we don't include items
            # already in the user or system path, as these items will be
            # duplicated if we do something like:
            #   env.PATH += 'newPath'
            # ...and can lead to exponentially increasing the size of the
            # variable every time we do an append
            # So if an entry is already in the system or user path, since these
            # will proceed the volatile path in precedence anyway, don't add
            # it to the volatile as well
            if key in self.WIN_PATH_VARS:
                sysuser = set(self.system_env(key).split(os.pathsep))
                sysuser.update(self.user_env(key).split(os.pathsep))
                new_value = []
                for val in value.split(os.pathsep):
                    if val not in sysuser and val not in new_value:
                        new_value.append(val)
                volatile_value = os.pathsep.join(new_value)
            else:
                volatile_value = value
            # exclamation marks allow delayed expansion
            quotedValue = subprocess.list2cmdline([volatile_value])
            cmd = 'setenv -v %s %s\n' % (key, quotedValue)
        else:
            cmd = ''
        cmd += 'set %s=%s\n' % (key, value)
        return cmd

    def resetenv(self, key, value, friends=None):
        return self.setenv(key, value)

    def unsetenv(self, key):
        # env vars are not cleared until restart!
        if self.set_global:
            cmd = 'setenv -v %s -delete\n' % (key,)
        else:
            cmd = ''
        cmd += 'set %s=\n' % (key,)
        return cmd

#     def user_env(self, key):
#         return executable_output(['setenv', '-u', key])
#
#     def system_env(self, key):
#         return executable_output(['setenv', '-m', key])


shells = dict( \
    bash=SH,
    sh=SH,
    tcsh=CSH,
    csh=CSH,
    python=Python)

def get_command_interpreter(shell=None):
    if shell is None:
        from rez.system import system
        shell = system.shell
    if shell in shells:
        return shells[shell]
    else:
        raise ValueError("Unknown shell '%s'" % shell)

def interpret(commands, shell=None, **kwargs):
    """
    Convenience function which acts as a main entry point for interpreting commands
    """
    if isinstance(commands, CommandRecorder):
        commands = commands.commands
    kwargs.setdefault('env_sep_map', DEFAULT_ENV_SEP_MAP)
    return get_command_interpreter(shell)(**kwargs)._execute(commands)

#===============================================================================
# Path Utils
#===============================================================================

if sys.version_info < (2, 7, 4):
    from rez.contrib._joinrealpath import _joinrealpath
else:
    from os.path import _joinrealpath

def _abspath(root, value):
    # not all variables are paths: only absolutize if it looks like a relative path
    if root and \
        (value.startswith('./') or
         ('/' in value and not (posixpath.isabs(value) or ntpath.isabs(value)))):
        value = os.path.join(root, value)
    return value

def _split_env(value):
    return value.split(os.pathsep)

def _join_env(values):
    return os.pathsep.join(values)

def _realpath(value):
    # cannot call os.path.realpath because it always calls os.path.abspath
    # output:
    seen = {}
    newpath, ok = _joinrealpath('', value, seen)
    # only call abspath if a link was resolved:
    if seen:
        return os.path.abspath(newpath)
    return newpath

def _nativepath(path):
    return os.path.join(path.split('/'))

def _ntpath(path):
    return ntpath.sep.join(path.split(posixpath.sep))

def _posixpath(path):
    return posixpath.sep.join(path.split(ntpath.sep))

#===============================================================================
# Environment Classes
#===============================================================================

class EnvironRecorderDict(UserDict.DictMixin):
    """
    Provides a mapping interface to `EnvironmentVariable` instances,
    which provide an object-oriented interface for recording environment
    variable manipulations.

    `__getitem__` is always guaranteed to return an `EnvironmentVariable`
    instance: it will not raise a KeyError.
    """
    def __init__(self, command_recorder=None, environ=None, override_existing_lists=False):
        """
        override_existing_lists : bool
            If True, the first call to append or prepend will override the
            value in `environ` and effectively act as a setenv operation.
            If False, pre-existing values will be appended/prepended to as usual.
        """
        self.command_recorder = command_recorder if command_recorder is not None else CommandRecorder()
        # make a copy of os.environ so we don't change the current environment.
        # if that is desired the changes can be played back with the Python CommandInterpreter
        self.environ = environ if environ is not None else dict(os.environ)
        # use a python command interpreter to track updates to self.environ
        self.python_interpreter = Python(environ=self.environ)
        self._override_existing_lists = override_existing_lists
        self._var_cache = {}

    def set_command_recorder(self, recorder):
        self.command_recorder = recorder

    def get_command_recorder(self):
        return self.command_recorder

    def do_list_override(self, key):
        if key not in self.environ and key not in self:
            return True
        if self._override_existing_lists and key not in self._var_cache:
            return True
        return False

    def __getitem__(self, key):
        if key not in self._var_cache:
            self._var_cache[key] = EnvironmentVariable(key, self)
        return self._var_cache[key]

    def __setitem__(self, key, value):
        self[key].set(value)

class EnvironmentVariable(object):
    '''
    class representing an environment variable

    combined with EnvironRecorderDict class, records changes to the environment
    '''

    def __init__(self, name, environ_map):
        self._name = name
        self._environ_map = environ_map

    def __repr__(self):
        return '%s(%r)' % (self.__class__.__name__, self._name)

    @property
    def name(self):
        return self._name

    @property
    def environ(self):
        return self._environ_map.environ

    def prepend(self, value):
        if self. _environ_map.do_list_override(self.name):
            self._environ_map.python_interpreter.setenv(self.name, value)
            self._environ_map.command_recorder.setenv(self.name, value)
        else:
            self._environ_map.python_interpreter.prependenv(self.name, value)
            self._environ_map.command_recorder.prependenv(self.name, value)

    def append(self, value):
        if self. _environ_map.do_list_override(self.name):
            self._environ_map.python_interpreter.setenv(self.name, value)
            self._environ_map.command_recorder.setenv(self.name, value)
        else:
            self._environ_map.python_interpreter.appendenv(self.name, value)
            self._environ_map.command_recorder.appendenv(self.name, value)

    def reset(self, value, friends=None):
        self._environ_map.command_recorder.resetenv(self.name, value, friends=friends)

    def set(self, value):
        self._environ_map.command_recorder.setenv(self.name, value)

    def unset(self):
        self._environ_map.command_recorder.unsetenv(self.name)

    # --- the following methods all require knowledge of the current environment

    def value(self):
        return self.environ.get(self._name, '')

    def split(self):
        # FIXME: if value is None should we return empty list or raise an error?
        value = self.value()
        if value is not None:
            return _split_env(value)
        else:
            return []

    def setdefault(self, value):
        '''
        set value if the variable does not yet exist
        '''
        if self:
            return self.value()
        else:
            return self.set(value)

    def __str__(self):
        return self.value()

    def __nonzero__(self):
        return bool(self.value())

    def __eq__(self, value):
        if isinstance(value, EnvironmentVariable):
            value = value.value()
        return self.value() == value

    def __ne__(self, value):
        return not self == value

    # def __add__(self, value):
    #     '''
    #     append `value` to this variable's value.

    #     returns a string
    #     '''
    #     if isinstance(value, EnvironmentVariable):
    #         value = value.value()
    #     return self.value() + value

    # def __iadd__(self, value):
    #     self.prepend(value)
    #     return self

    # def __div__(self, value):
    #     return os.path.join(self.value(), *value.split('/'))

class RexNamespace(dict):
    """
    The RexNamespace is a custom dictionary that brings all of the components of
    rex together into a single dictionary interface, which can act as a namespace
    dictionary for use with the python `exec` statement.

    The class routes key lookups between an `EnvironRecorderDict` and a dictionary of
    local variables passed in via `vars`. Keys which are ALL_CAPS will be looked
    up in the `EnvironRecorderDict`, and the remainder will be looked up in the `vars` dict.

    The `RexNamespace` is also responsible for providing a `CommandRecorder` to
    the `EnvironRecorderDict` and providing a variable expansion function to the
    `CommandRecorder`.  It is also responsible for expanding variables which
    are set directly via `__setitem__`.
    """
    ALL_CAPS = re.compile('[_A-Z][_A-Z0-9]*$')

    def __init__(self, vars=None, environ=None, env_overrides_existing_lists=False):
        """
        vars : dict or None
            dictionary which comprises the primary data of the `RexNamespace`
            and will form the main namespace when it is used with `exec`.
            if None, defaults to empty dict.
        environ : dict or None
            dictionary of environment variables, used as reference by `EnvironRecorderDict`
            if None, defaults to `os.environ`.
        env_overrides_existing_lists: bool
            If True, the first call to append or prepend will override the
            value in `environ` and effectively act as a setenv operation.
            If False, pre-existing values will be appended/prepended to as usual.
        """
        self.vars = vars if vars is not None else {}
        self.environ = EnvironRecorderDict(environ=environ,
                                           override_existing_lists=env_overrides_existing_lists)
        self.set_command_recorder(CommandRecorder())
        self.custom = ObjectNameDict()
        self.custom.data = self.vars  # assigning to data directly keeps a live link

    def expand(self, value):
        value = CustomExpand(value).substitute(self.custom)
        return value

    def set_command_recorder(self, recorder):
        self.command_recorder = recorder
        self.command_recorder._expandfunc = self.expand
        self.environ.set_command_recorder(recorder)
        for cmd, func in self.command_recorder.get_command_methods():
            self.vars[cmd] = func

    def get_command_recorder(self):
        return self.command_recorder

    def set(self, key, value, expand=True):
        if self.ALL_CAPS.match(key):
            self.environ[key] = value
        else:
            if expand and isinstance(value, basestring):
                value = self.expand(value)
            self.vars[key] = value

    def __getitem__(self, key):
        if self.ALL_CAPS.match(key):
            return self.environ[key]
        else:
            return self.vars[key]

    def __setitem__(self, key, value):
        self.set(key, value)


def _test_string_template():
    print CustomExpand.pattern.search('foo {this.that}').group('braced')
    # fail
    print CustomExpand.pattern.search('foo ${this.that}')
    print CustomExpand.pattern.search('{this.that}').group('braced')
    print CustomExpand.pattern.search('{this.that(12)}').group('braced')
    print CustomExpand.pattern.search('{this.that(x.x.x)}').group('braced')

def _test_attr_dict():

    class Foo(str):
        bar = 'value'

        def myfunc(self, arg):
            return arg * 10

    f = Foo('this is the string')
    custom = ObjectNameDict({'thing.name': 'name',
                             'thing': f})
    print custom['thing']
    print custom['thing.bar']
    print custom['thing.myfunc(1)']

def _test():
    print "-" * 40
    print "environ dictionary + sh executor"
    print "-" * 40
    d = EnvironRecorderDict()
    d['SIMPLESET'] = 'aaaaa'
    d['APPEND'].append('bbbbb')
    d['EXPAND'] = '$SIMPLESET/cccc'
    d['SIMPLESET'].prepend('dddd')
    d['SPECIAL'] = 'eeee'
    d['SPECIAL'].append('ffff')
    print interpret(d.command_recorder, shell='bash',
                    env_sep_map={'SPECIAL': "';'"})

    print "-" * 40
    print "exec + routing dictionary + sh executor"
    print "-" * 40

    code = '''
localvar = 'AAAA'
FOO = 'bar'
SIMPLESET = 'aaaaa-{localvar}'
APPEND.append('bbbbb/{custom1}')
EXPAND = '$SIMPLESET/cccc-{custom2}'
SIMPLESET.prepend('dddd')
SPECIAL = 'eeee'
SPECIAL.append('${FOO}/ffff')
comment("testing commands:")
info("the value of localvar is {localvar}")
error("oh noes")
'''
    g = RexNamespace()
    g['custom1'] = 'one'
    g['custom2'] = 'two'
    exec code in g

    print interpret(g.command_recorder, shell='bash',
                    env_sep_map={'SPECIAL': "';'"})

    print "-" * 40
    print "re-execute record with python executor"
    print "-" * 40

    import pprint
    environ = {}
    pprint.pprint(interpret(g.command_recorder, shell='bash',
                            environ=environ))<|MERGE_RESOLUTION|>--- conflicted
+++ resolved
@@ -469,13 +469,8 @@
     def alias(self, key, value):
         # bash aliases don't export to subshells; so instead define a function,
         # then export that function
-<<<<<<< HEAD
-        return "%(key)s() { %(value)s; };export -f %(key)s;" % dict(key=key,
-                                                                    value=value)
-=======
         return "{key}() {{ {value}; }};export -f {key};".format(key=key,
                                                               value=value)
->>>>>>> f7b77be5
 
     def info(self, value):
         # TODO: handle newlines
@@ -520,14 +515,7 @@
         return self.setenv(key, value)
 
     def prependenv(self, key, value):
-<<<<<<< HEAD
-        return 'setenv %(key)s="%(value)s%(sep)s$%(key)s"' % dict(
-            key=key,
-            value=value,
-            sep=self._env_sep(key))
-=======
         return 'setenv {key} {value}{sep}${{{key}}}'.format(key=key, sep=self._env_sep(key), value=value)
->>>>>>> f7b77be5
 
 #         if key in self._set_env_vars:
 #             return 'setenv {key}="{value}{sep}${key}"'.format(key=key,
@@ -545,14 +533,7 @@
 #                             value=value))
 
     def appendenv(self, key, value):
-<<<<<<< HEAD
-        return 'setenv %(key)s="$%(key)s%(sep)s%(value)s"' % dict(
-            key=key,
-            value=value,
-            sep=self._env_sep(key))
-=======
         return 'setenv {key} ${{{key}}}{sep}{value}'.format(key=key, sep=self._env_sep(key), value=value)
->>>>>>> f7b77be5
 
 #         if key in self._set_env_vars:
 #             return 'setenv {key}="${key}{sep}{value}"'.format(key=key,
